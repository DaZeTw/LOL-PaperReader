<<<<<<< HEAD
"use client"

import React from "react"
import { Sparkles, AlertCircle, Loader2, Power } from "lucide-react"
import { Button } from "@/components/ui/button"
import { HighlightNotesSidebar } from "@/components/highlight-notes-sidebar"
import type { SkimmingHighlight } from "@/components/pdf-highlight-overlay"

interface SkimmingInterfaceProps {
  // Highlights data
  highlights: SkimmingHighlight[]
  highlightsLoading: boolean
  highlightsProcessing: boolean
  
  // Highlight interactions
  visibleCategories: Set<string>
  onHighlightClick: (highlight: SkimmingHighlight) => void
  hiddenHighlightIds: Set<number>
  onHighlightToggle: (highlightId: number) => void
  activeHighlightIds: Set<number>
  
  // Skimming controls
  skimmingEnabled: boolean
  onEnableSkimming: () => Promise<void>
  onDisableSkimming?: () => void  // Optional callback to turn off
  
  // Pipeline status
  pipelineStatus?: {
    isChatReady: boolean
    isSkimmingReady: boolean
    skimmingStatus: string
    embeddingStatus: string
    hasErrors: boolean
    errors: string[]
  }
}

export function SkimmingInterface({
  highlights,
  highlightsLoading,
  highlightsProcessing,
  visibleCategories,
  onHighlightClick,
  hiddenHighlightIds,
  onHighlightToggle,
  activeHighlightIds,
  skimmingEnabled,
  onEnableSkimming,
  onDisableSkimming,
  pipelineStatus,
}: SkimmingInterfaceProps) {
  
  // Skimming requires embeddings to be ready
  const canEnableSkimming = pipelineStatus?.isChatReady && pipelineStatus?.embeddingStatus === 'ready'
  const isProcessingSkimming = highlightsProcessing || pipelineStatus?.skimmingStatus === 'processing'
  const isProcessingEmbeddings = pipelineStatus?.embeddingStatus === 'processing'
  
  // Determine what message to show
  const getStatusMessage = () => {
    if (isProcessingEmbeddings) {
      return "Waiting for document processing to complete..."
    }
    if (!pipelineStatus?.isChatReady) {
      return "Document embeddings are required before skimming"
    }
    if (isProcessingSkimming) {
      return "Generating highlights..."
    }
    return null
  }
  
  const statusMessage = getStatusMessage()
  
  // Handle toggle
  const handleToggle = async () => {
    if (skimmingEnabled) {
      // Turn off skimming
      if (onDisableSkimming) {
        onDisableSkimming()
      }
    } else {
      // Turn on skimming (uses default 50% preset)
      await onEnableSkimming()
    }
  }
  
  return (
    <div className="flex flex-col h-full">
      {/* Skimming Control Panel - Always visible */}
      <div className="border-b p-4 bg-gradient-to-r from-blue-50 to-purple-50 dark:from-blue-950/30 dark:to-purple-950/30">
        <div className="space-y-3">
          {/* Header with status */}
          <div className="flex items-center justify-between">
            <div className="flex items-center gap-2">
              <Sparkles className="h-4 w-4 text-primary" />
              <span className="text-sm font-semibold text-foreground">Smart Skimming</span>
            </div>
            {/* Status badges */}
            <div className="flex items-center gap-2">
              {canEnableSkimming && !isProcessingSkimming && !skimmingEnabled && (
                <span className="text-xs text-green-600 dark:text-green-400 font-medium">✅ Ready</span>
              )}
              {isProcessingEmbeddings && (
                <span className="text-xs text-blue-600 dark:text-blue-400 font-medium flex items-center gap-1">
                  <Loader2 className="h-3 w-3 animate-spin" />
                  Processing...
                </span>
              )}
              {skimmingEnabled && !isProcessingSkimming && (
                <span className="text-xs text-green-600 dark:text-green-400 font-medium flex items-center gap-1">
                  <Power className="h-3 w-3" />
                  Active
                </span>
              )}
            </div>
          </div>

          {/* Info text */}
          <p className="text-xs text-muted-foreground">
            Automatically highlight the most important sentences in your paper (50% density)
          </p>

          {/* Toggle Button */}
          <Button
            onClick={handleToggle}
            disabled={isProcessingSkimming || (!skimmingEnabled && !canEnableSkimming)}
            size="sm"
            variant={skimmingEnabled ? "destructive" : "default"}
            className="w-full gap-2"
            title={!canEnableSkimming && !skimmingEnabled ? statusMessage || "" : ""}
          >
            {isProcessingSkimming ? (
              <>
                <Loader2 className="h-4 w-4 animate-spin" />
                Generating Highlights...
              </>
            ) : skimmingEnabled ? (
              <>
                <Power className="h-4 w-4" />
                Turn Off Skimming
              </>
            ) : (
              <>
                <Sparkles className="h-4 w-4" />
                Turn On Skimming
              </>
            )}
          </Button>

          {/* Status message - Only show when not enabled */}
          {statusMessage && !skimmingEnabled && (
            <div className="flex items-start gap-2 p-2 rounded-md bg-muted/50">
              {isProcessingEmbeddings ? (
                <Loader2 className="h-4 w-4 text-blue-600 dark:text-blue-400 flex-shrink-0 mt-0.5 animate-spin" />
              ) : (
                <AlertCircle className="h-4 w-4 text-muted-foreground flex-shrink-0 mt-0.5" />
              )}
              <div className="flex-1 min-w-0">
                <p className="text-xs text-muted-foreground">
                  {statusMessage}
                </p>
                {pipelineStatus?.embeddingStatus && (
                  <p className="text-xs text-muted-foreground mt-1">
                    Status: <span className="font-medium capitalize">{pipelineStatus.embeddingStatus}</span>
                  </p>
                )}
              </div>
            </div>
          )}

          {/* Highlight count - Show when enabled */}
          {skimmingEnabled && highlights.length > 0 && (
            <div className="flex items-center justify-center gap-2 p-2 rounded-md bg-primary/10">
              <Sparkles className="h-4 w-4 text-primary" />
              <span className="text-sm font-medium text-primary">
                {highlights.length} highlights active
              </span>
            </div>
          )}

          {/* Error messages */}
          {pipelineStatus?.hasErrors && pipelineStatus.errors.length > 0 && (
            <div className="flex items-start gap-2 p-2 rounded-md bg-red-50 dark:bg-red-950/30 border border-red-200 dark:border-red-800">
              <AlertCircle className="h-4 w-4 text-red-600 dark:text-red-400 flex-shrink-0 mt-0.5" />
              <div className="flex-1 min-w-0">
                <p className="text-xs font-medium text-red-600 dark:text-red-400">Processing Errors:</p>
                {pipelineStatus.errors.map((error, idx) => (
                  <p key={idx} className="text-xs text-red-600 dark:text-red-400 mt-0.5">{error}</p>
                ))}
              </div>
            </div>
          )}
        </div>
      </div>

      {/* Highlights List */}
      <div className="flex-1 min-h-0 overflow-hidden">
        {highlights.length === 0 ? (
          <div className="flex items-center justify-center h-full p-6">
            <div className="max-w-sm space-y-4 text-center">
              {highlightsLoading ? (
                <>
                  <div className="flex justify-center">
                    <Loader2 className="h-8 w-8 animate-spin text-primary" />
                  </div>
                  <p className="text-sm text-muted-foreground">Loading highlights...</p>
                </>
              ) : skimmingEnabled ? (
                <>
                  <div className="flex justify-center">
                    <div className="flex h-16 w-16 items-center justify-center rounded-full bg-muted">
                      <AlertCircle className="h-8 w-8 text-muted-foreground" />
                    </div>
                  </div>
                  <div className="space-y-2">
                    <h3 className="font-semibold text-foreground">No Highlights Found</h3>
                    <p className="text-sm text-muted-foreground">
                      This document may not have enough processable text for highlighting
                    </p>
                  </div>
                </>
              ) : (
                <>
                  <div className="flex justify-center">
                    <div className="flex h-16 w-16 items-center justify-center rounded-full bg-primary/10">
                      <Sparkles className="h-8 w-8 text-primary" />
                    </div>
                  </div>
                  <div className="space-y-2">
                    <h3 className="font-semibold text-foreground">Smart Skimming</h3>
                    <p className="text-sm text-muted-foreground">
                      Turn on skimming to automatically highlight important sentences
                    </p>
                    <p className="text-xs text-muted-foreground italic">
                      Uses AI to identify key points at 50% density
                    </p>
                  </div>
                </>
              )}
            </div>
          </div>
        ) : (
          <HighlightNotesSidebar
            highlights={highlights}
            visibleCategories={visibleCategories}
            onHighlightClick={onHighlightClick}
            isOpen={true}
            onToggle={() => {}}
            hiddenHighlightIds={hiddenHighlightIds}
            onHighlightToggle={onHighlightToggle}
            activeHighlightIds={activeHighlightIds}
          />
        )}
      </div>
    </div>
  )
=======
"use client"

import React from "react"
import { Sparkles, AlertCircle, Loader2, Power } from "lucide-react"
import { Button } from "@/components/ui/button"
import { HighlightNotesSidebar } from "@/components/highlight-notes-sidebar"
import type { SkimmingHighlight } from "@/components/pdf-highlight-overlay"

interface SkimmingInterfaceProps {
  // Highlights data
  highlights: SkimmingHighlight[]
  highlightsLoading: boolean
  highlightsProcessing: boolean
  
  // Highlight interactions
  visibleCategories: Set<string>
  onHighlightClick: (highlight: SkimmingHighlight) => void
  hiddenHighlightIds: Set<number>
  onHighlightToggle: (highlightId: number) => void
  activeHighlightIds: Set<number>
  
  // Skimming controls
  skimmingEnabled: boolean
  onEnableSkimming: () => Promise<void>
  onDisableSkimming?: () => void  // Optional callback to turn off
  
  // Pipeline status
  pipelineStatus?: {
    isChatReady: boolean
    isSkimmingReady: boolean
    skimmingStatus: string
    embeddingStatus: string
    hasErrors: boolean
    errors: string[]
  }
}

export function SkimmingInterface({
  highlights,
  highlightsLoading,
  highlightsProcessing,
  visibleCategories,
  onHighlightClick,
  hiddenHighlightIds,
  onHighlightToggle,
  activeHighlightIds,
  skimmingEnabled,
  onEnableSkimming,
  onDisableSkimming,
  pipelineStatus,
}: SkimmingInterfaceProps) {
  
  // Skimming is independent - only needs PDF file, not embeddings
  const canEnableSkimming = true // Always available, independent of embeddings
  const isProcessingSkimming = highlightsProcessing || pipelineStatus?.skimmingStatus === 'processing'
  
  // Determine what message to show
  const getStatusMessage = () => {
    if (isProcessingSkimming) {
      return "Generating highlights..."
    }
    return null
  }
  
  const statusMessage = getStatusMessage()
  
  // Handle toggle
  const handleToggle = async () => {
    if (skimmingEnabled) {
      // Turn off skimming
      if (onDisableSkimming) {
        onDisableSkimming()
      }
    } else {
      // Turn on skimming (uses default 50% preset)
      await onEnableSkimming()
    }
  }
  
  return (
    <div className="flex flex-col h-full">
      {/* Skimming Control Panel - Always visible */}
      <div className="border-b p-4 bg-gradient-to-r from-blue-50 to-purple-50 dark:from-blue-950/30 dark:to-purple-950/30">
        <div className="space-y-3">
          {/* Header with status */}
          <div className="flex items-center justify-between">
            <div className="flex items-center gap-2">
              <Sparkles className="h-4 w-4 text-primary" />
              <span className="text-sm font-semibold text-foreground">Smart Skimming</span>
            </div>
            {/* Status badges */}
            <div className="flex items-center gap-2">
              {canEnableSkimming && !isProcessingSkimming && !skimmingEnabled && (
                <span className="text-xs text-green-600 dark:text-green-400 font-medium">✅ Ready</span>
              )}
              {skimmingEnabled && !isProcessingSkimming && (
                <span className="text-xs text-green-600 dark:text-green-400 font-medium flex items-center gap-1">
                  <Power className="h-3 w-3" />
                  Active
                </span>
              )}
            </div>
          </div>

          {/* Info text */}
          <p className="text-xs text-muted-foreground">
            Automatically highlight the most important sentences in your paper (50% density)
          </p>

          {/* Toggle Button */}
          <Button
            onClick={handleToggle}
            disabled={isProcessingSkimming || (!skimmingEnabled && !canEnableSkimming)}
            size="sm"
            variant={skimmingEnabled ? "destructive" : "default"}
            className="w-full gap-2"
            title={!canEnableSkimming && !skimmingEnabled ? statusMessage || "" : ""}
          >
            {isProcessingSkimming ? (
              <>
                <Loader2 className="h-4 w-4 animate-spin" />
                Generating Highlights...
              </>
            ) : skimmingEnabled ? (
              <>
                <Power className="h-4 w-4" />
                Turn Off Skimming
              </>
            ) : (
              <>
                <Sparkles className="h-4 w-4" />
                Turn On Skimming
              </>
            )}
          </Button>

          {/* Status message - Only show when not enabled */}
          {statusMessage && !skimmingEnabled && (
            <div className="flex items-start gap-2 p-2 rounded-md bg-muted/50">
              <Loader2 className="h-4 w-4 text-blue-600 dark:text-blue-400 flex-shrink-0 mt-0.5 animate-spin" />
              <div className="flex-1 min-w-0">
                <p className="text-xs text-muted-foreground">
                  {statusMessage}
                </p>
                {pipelineStatus?.skimmingStatus && (
                  <p className="text-xs text-muted-foreground mt-1">
                    Status: <span className="font-medium capitalize">{pipelineStatus.skimmingStatus}</span>
                  </p>
                )}
              </div>
            </div>
          )}

          {/* Highlight count - Show when enabled */}
          {skimmingEnabled && highlights.length > 0 && (
            <div className="flex items-center justify-center gap-2 p-2 rounded-md bg-primary/10">
              <Sparkles className="h-4 w-4 text-primary" />
              <span className="text-sm font-medium text-primary">
                {highlights.length} highlights active
              </span>
            </div>
          )}

          {/* Error messages */}
          {pipelineStatus?.hasErrors && pipelineStatus.errors.length > 0 && (
            <div className="flex items-start gap-2 p-2 rounded-md bg-red-50 dark:bg-red-950/30 border border-red-200 dark:border-red-800">
              <AlertCircle className="h-4 w-4 text-red-600 dark:text-red-400 flex-shrink-0 mt-0.5" />
              <div className="flex-1 min-w-0">
                <p className="text-xs font-medium text-red-600 dark:text-red-400">Processing Errors:</p>
                {pipelineStatus.errors.map((error, idx) => (
                  <p key={idx} className="text-xs text-red-600 dark:text-red-400 mt-0.5">{error}</p>
                ))}
              </div>
            </div>
          )}
        </div>
      </div>

      {/* Highlights List */}
      <div className="flex-1 min-h-0 overflow-hidden">
        {highlights.length === 0 ? (
          <div className="flex items-center justify-center h-full p-6">
            <div className="max-w-sm space-y-4 text-center">
              {highlightsLoading ? (
                <>
                  <div className="flex justify-center">
                    <Loader2 className="h-8 w-8 animate-spin text-primary" />
                  </div>
                  <p className="text-sm text-muted-foreground">Loading highlights...</p>
                </>
              ) : skimmingEnabled ? (
                <>
                  <div className="flex justify-center">
                    <div className="flex h-16 w-16 items-center justify-center rounded-full bg-muted">
                      <AlertCircle className="h-8 w-8 text-muted-foreground" />
                    </div>
                  </div>
                  <div className="space-y-2">
                    <h3 className="font-semibold text-foreground">No Highlights Found</h3>
                    <p className="text-sm text-muted-foreground">
                      This document may not have enough processable text for highlighting
                    </p>
                  </div>
                </>
              ) : (
                <>
                  <div className="flex justify-center">
                    <div className="flex h-16 w-16 items-center justify-center rounded-full bg-primary/10">
                      <Sparkles className="h-8 w-8 text-primary" />
                    </div>
                  </div>
                  <div className="space-y-2">
                    <h3 className="font-semibold text-foreground">Smart Skimming</h3>
                    <p className="text-sm text-muted-foreground">
                      Turn on skimming to automatically highlight important sentences
                    </p>
                    <p className="text-xs text-muted-foreground italic">
                      Uses AI to identify key points at 50% density
                    </p>
                  </div>
                </>
              )}
            </div>
          </div>
        ) : (
          <HighlightNotesSidebar
            highlights={highlights}
            visibleCategories={visibleCategories}
            onHighlightClick={onHighlightClick}
            isOpen={true}
            onToggle={() => {}}
            hiddenHighlightIds={hiddenHighlightIds}
            onHighlightToggle={onHighlightToggle}
            activeHighlightIds={activeHighlightIds}
          />
        )}
      </div>
    </div>
  )
>>>>>>> 5cc09ceb
}<|MERGE_RESOLUTION|>--- conflicted
+++ resolved
@@ -1,499 +1,240 @@
-<<<<<<< HEAD
-"use client"
-
-import React from "react"
-import { Sparkles, AlertCircle, Loader2, Power } from "lucide-react"
-import { Button } from "@/components/ui/button"
-import { HighlightNotesSidebar } from "@/components/highlight-notes-sidebar"
-import type { SkimmingHighlight } from "@/components/pdf-highlight-overlay"
-
-interface SkimmingInterfaceProps {
-  // Highlights data
-  highlights: SkimmingHighlight[]
-  highlightsLoading: boolean
-  highlightsProcessing: boolean
-  
-  // Highlight interactions
-  visibleCategories: Set<string>
-  onHighlightClick: (highlight: SkimmingHighlight) => void
-  hiddenHighlightIds: Set<number>
-  onHighlightToggle: (highlightId: number) => void
-  activeHighlightIds: Set<number>
-  
-  // Skimming controls
-  skimmingEnabled: boolean
-  onEnableSkimming: () => Promise<void>
-  onDisableSkimming?: () => void  // Optional callback to turn off
-  
-  // Pipeline status
-  pipelineStatus?: {
-    isChatReady: boolean
-    isSkimmingReady: boolean
-    skimmingStatus: string
-    embeddingStatus: string
-    hasErrors: boolean
-    errors: string[]
-  }
-}
-
-export function SkimmingInterface({
-  highlights,
-  highlightsLoading,
-  highlightsProcessing,
-  visibleCategories,
-  onHighlightClick,
-  hiddenHighlightIds,
-  onHighlightToggle,
-  activeHighlightIds,
-  skimmingEnabled,
-  onEnableSkimming,
-  onDisableSkimming,
-  pipelineStatus,
-}: SkimmingInterfaceProps) {
-  
-  // Skimming requires embeddings to be ready
-  const canEnableSkimming = pipelineStatus?.isChatReady && pipelineStatus?.embeddingStatus === 'ready'
-  const isProcessingSkimming = highlightsProcessing || pipelineStatus?.skimmingStatus === 'processing'
-  const isProcessingEmbeddings = pipelineStatus?.embeddingStatus === 'processing'
-  
-  // Determine what message to show
-  const getStatusMessage = () => {
-    if (isProcessingEmbeddings) {
-      return "Waiting for document processing to complete..."
-    }
-    if (!pipelineStatus?.isChatReady) {
-      return "Document embeddings are required before skimming"
-    }
-    if (isProcessingSkimming) {
-      return "Generating highlights..."
-    }
-    return null
-  }
-  
-  const statusMessage = getStatusMessage()
-  
-  // Handle toggle
-  const handleToggle = async () => {
-    if (skimmingEnabled) {
-      // Turn off skimming
-      if (onDisableSkimming) {
-        onDisableSkimming()
-      }
-    } else {
-      // Turn on skimming (uses default 50% preset)
-      await onEnableSkimming()
-    }
-  }
-  
-  return (
-    <div className="flex flex-col h-full">
-      {/* Skimming Control Panel - Always visible */}
-      <div className="border-b p-4 bg-gradient-to-r from-blue-50 to-purple-50 dark:from-blue-950/30 dark:to-purple-950/30">
-        <div className="space-y-3">
-          {/* Header with status */}
-          <div className="flex items-center justify-between">
-            <div className="flex items-center gap-2">
-              <Sparkles className="h-4 w-4 text-primary" />
-              <span className="text-sm font-semibold text-foreground">Smart Skimming</span>
-            </div>
-            {/* Status badges */}
-            <div className="flex items-center gap-2">
-              {canEnableSkimming && !isProcessingSkimming && !skimmingEnabled && (
-                <span className="text-xs text-green-600 dark:text-green-400 font-medium">✅ Ready</span>
-              )}
-              {isProcessingEmbeddings && (
-                <span className="text-xs text-blue-600 dark:text-blue-400 font-medium flex items-center gap-1">
-                  <Loader2 className="h-3 w-3 animate-spin" />
-                  Processing...
-                </span>
-              )}
-              {skimmingEnabled && !isProcessingSkimming && (
-                <span className="text-xs text-green-600 dark:text-green-400 font-medium flex items-center gap-1">
-                  <Power className="h-3 w-3" />
-                  Active
-                </span>
-              )}
-            </div>
-          </div>
-
-          {/* Info text */}
-          <p className="text-xs text-muted-foreground">
-            Automatically highlight the most important sentences in your paper (50% density)
-          </p>
-
-          {/* Toggle Button */}
-          <Button
-            onClick={handleToggle}
-            disabled={isProcessingSkimming || (!skimmingEnabled && !canEnableSkimming)}
-            size="sm"
-            variant={skimmingEnabled ? "destructive" : "default"}
-            className="w-full gap-2"
-            title={!canEnableSkimming && !skimmingEnabled ? statusMessage || "" : ""}
-          >
-            {isProcessingSkimming ? (
-              <>
-                <Loader2 className="h-4 w-4 animate-spin" />
-                Generating Highlights...
-              </>
-            ) : skimmingEnabled ? (
-              <>
-                <Power className="h-4 w-4" />
-                Turn Off Skimming
-              </>
-            ) : (
-              <>
-                <Sparkles className="h-4 w-4" />
-                Turn On Skimming
-              </>
-            )}
-          </Button>
-
-          {/* Status message - Only show when not enabled */}
-          {statusMessage && !skimmingEnabled && (
-            <div className="flex items-start gap-2 p-2 rounded-md bg-muted/50">
-              {isProcessingEmbeddings ? (
-                <Loader2 className="h-4 w-4 text-blue-600 dark:text-blue-400 flex-shrink-0 mt-0.5 animate-spin" />
-              ) : (
-                <AlertCircle className="h-4 w-4 text-muted-foreground flex-shrink-0 mt-0.5" />
-              )}
-              <div className="flex-1 min-w-0">
-                <p className="text-xs text-muted-foreground">
-                  {statusMessage}
-                </p>
-                {pipelineStatus?.embeddingStatus && (
-                  <p className="text-xs text-muted-foreground mt-1">
-                    Status: <span className="font-medium capitalize">{pipelineStatus.embeddingStatus}</span>
-                  </p>
-                )}
-              </div>
-            </div>
-          )}
-
-          {/* Highlight count - Show when enabled */}
-          {skimmingEnabled && highlights.length > 0 && (
-            <div className="flex items-center justify-center gap-2 p-2 rounded-md bg-primary/10">
-              <Sparkles className="h-4 w-4 text-primary" />
-              <span className="text-sm font-medium text-primary">
-                {highlights.length} highlights active
-              </span>
-            </div>
-          )}
-
-          {/* Error messages */}
-          {pipelineStatus?.hasErrors && pipelineStatus.errors.length > 0 && (
-            <div className="flex items-start gap-2 p-2 rounded-md bg-red-50 dark:bg-red-950/30 border border-red-200 dark:border-red-800">
-              <AlertCircle className="h-4 w-4 text-red-600 dark:text-red-400 flex-shrink-0 mt-0.5" />
-              <div className="flex-1 min-w-0">
-                <p className="text-xs font-medium text-red-600 dark:text-red-400">Processing Errors:</p>
-                {pipelineStatus.errors.map((error, idx) => (
-                  <p key={idx} className="text-xs text-red-600 dark:text-red-400 mt-0.5">{error}</p>
-                ))}
-              </div>
-            </div>
-          )}
-        </div>
-      </div>
-
-      {/* Highlights List */}
-      <div className="flex-1 min-h-0 overflow-hidden">
-        {highlights.length === 0 ? (
-          <div className="flex items-center justify-center h-full p-6">
-            <div className="max-w-sm space-y-4 text-center">
-              {highlightsLoading ? (
-                <>
-                  <div className="flex justify-center">
-                    <Loader2 className="h-8 w-8 animate-spin text-primary" />
-                  </div>
-                  <p className="text-sm text-muted-foreground">Loading highlights...</p>
-                </>
-              ) : skimmingEnabled ? (
-                <>
-                  <div className="flex justify-center">
-                    <div className="flex h-16 w-16 items-center justify-center rounded-full bg-muted">
-                      <AlertCircle className="h-8 w-8 text-muted-foreground" />
-                    </div>
-                  </div>
-                  <div className="space-y-2">
-                    <h3 className="font-semibold text-foreground">No Highlights Found</h3>
-                    <p className="text-sm text-muted-foreground">
-                      This document may not have enough processable text for highlighting
-                    </p>
-                  </div>
-                </>
-              ) : (
-                <>
-                  <div className="flex justify-center">
-                    <div className="flex h-16 w-16 items-center justify-center rounded-full bg-primary/10">
-                      <Sparkles className="h-8 w-8 text-primary" />
-                    </div>
-                  </div>
-                  <div className="space-y-2">
-                    <h3 className="font-semibold text-foreground">Smart Skimming</h3>
-                    <p className="text-sm text-muted-foreground">
-                      Turn on skimming to automatically highlight important sentences
-                    </p>
-                    <p className="text-xs text-muted-foreground italic">
-                      Uses AI to identify key points at 50% density
-                    </p>
-                  </div>
-                </>
-              )}
-            </div>
-          </div>
-        ) : (
-          <HighlightNotesSidebar
-            highlights={highlights}
-            visibleCategories={visibleCategories}
-            onHighlightClick={onHighlightClick}
-            isOpen={true}
-            onToggle={() => {}}
-            hiddenHighlightIds={hiddenHighlightIds}
-            onHighlightToggle={onHighlightToggle}
-            activeHighlightIds={activeHighlightIds}
-          />
-        )}
-      </div>
-    </div>
-  )
-=======
-"use client"
-
-import React from "react"
-import { Sparkles, AlertCircle, Loader2, Power } from "lucide-react"
-import { Button } from "@/components/ui/button"
-import { HighlightNotesSidebar } from "@/components/highlight-notes-sidebar"
-import type { SkimmingHighlight } from "@/components/pdf-highlight-overlay"
-
-interface SkimmingInterfaceProps {
-  // Highlights data
-  highlights: SkimmingHighlight[]
-  highlightsLoading: boolean
-  highlightsProcessing: boolean
-  
-  // Highlight interactions
-  visibleCategories: Set<string>
-  onHighlightClick: (highlight: SkimmingHighlight) => void
-  hiddenHighlightIds: Set<number>
-  onHighlightToggle: (highlightId: number) => void
-  activeHighlightIds: Set<number>
-  
-  // Skimming controls
-  skimmingEnabled: boolean
-  onEnableSkimming: () => Promise<void>
-  onDisableSkimming?: () => void  // Optional callback to turn off
-  
-  // Pipeline status
-  pipelineStatus?: {
-    isChatReady: boolean
-    isSkimmingReady: boolean
-    skimmingStatus: string
-    embeddingStatus: string
-    hasErrors: boolean
-    errors: string[]
-  }
-}
-
-export function SkimmingInterface({
-  highlights,
-  highlightsLoading,
-  highlightsProcessing,
-  visibleCategories,
-  onHighlightClick,
-  hiddenHighlightIds,
-  onHighlightToggle,
-  activeHighlightIds,
-  skimmingEnabled,
-  onEnableSkimming,
-  onDisableSkimming,
-  pipelineStatus,
-}: SkimmingInterfaceProps) {
-  
-  // Skimming is independent - only needs PDF file, not embeddings
-  const canEnableSkimming = true // Always available, independent of embeddings
-  const isProcessingSkimming = highlightsProcessing || pipelineStatus?.skimmingStatus === 'processing'
-  
-  // Determine what message to show
-  const getStatusMessage = () => {
-    if (isProcessingSkimming) {
-      return "Generating highlights..."
-    }
-    return null
-  }
-  
-  const statusMessage = getStatusMessage()
-  
-  // Handle toggle
-  const handleToggle = async () => {
-    if (skimmingEnabled) {
-      // Turn off skimming
-      if (onDisableSkimming) {
-        onDisableSkimming()
-      }
-    } else {
-      // Turn on skimming (uses default 50% preset)
-      await onEnableSkimming()
-    }
-  }
-  
-  return (
-    <div className="flex flex-col h-full">
-      {/* Skimming Control Panel - Always visible */}
-      <div className="border-b p-4 bg-gradient-to-r from-blue-50 to-purple-50 dark:from-blue-950/30 dark:to-purple-950/30">
-        <div className="space-y-3">
-          {/* Header with status */}
-          <div className="flex items-center justify-between">
-            <div className="flex items-center gap-2">
-              <Sparkles className="h-4 w-4 text-primary" />
-              <span className="text-sm font-semibold text-foreground">Smart Skimming</span>
-            </div>
-            {/* Status badges */}
-            <div className="flex items-center gap-2">
-              {canEnableSkimming && !isProcessingSkimming && !skimmingEnabled && (
-                <span className="text-xs text-green-600 dark:text-green-400 font-medium">✅ Ready</span>
-              )}
-              {skimmingEnabled && !isProcessingSkimming && (
-                <span className="text-xs text-green-600 dark:text-green-400 font-medium flex items-center gap-1">
-                  <Power className="h-3 w-3" />
-                  Active
-                </span>
-              )}
-            </div>
-          </div>
-
-          {/* Info text */}
-          <p className="text-xs text-muted-foreground">
-            Automatically highlight the most important sentences in your paper (50% density)
-          </p>
-
-          {/* Toggle Button */}
-          <Button
-            onClick={handleToggle}
-            disabled={isProcessingSkimming || (!skimmingEnabled && !canEnableSkimming)}
-            size="sm"
-            variant={skimmingEnabled ? "destructive" : "default"}
-            className="w-full gap-2"
-            title={!canEnableSkimming && !skimmingEnabled ? statusMessage || "" : ""}
-          >
-            {isProcessingSkimming ? (
-              <>
-                <Loader2 className="h-4 w-4 animate-spin" />
-                Generating Highlights...
-              </>
-            ) : skimmingEnabled ? (
-              <>
-                <Power className="h-4 w-4" />
-                Turn Off Skimming
-              </>
-            ) : (
-              <>
-                <Sparkles className="h-4 w-4" />
-                Turn On Skimming
-              </>
-            )}
-          </Button>
-
-          {/* Status message - Only show when not enabled */}
-          {statusMessage && !skimmingEnabled && (
-            <div className="flex items-start gap-2 p-2 rounded-md bg-muted/50">
-              <Loader2 className="h-4 w-4 text-blue-600 dark:text-blue-400 flex-shrink-0 mt-0.5 animate-spin" />
-              <div className="flex-1 min-w-0">
-                <p className="text-xs text-muted-foreground">
-                  {statusMessage}
-                </p>
-                {pipelineStatus?.skimmingStatus && (
-                  <p className="text-xs text-muted-foreground mt-1">
-                    Status: <span className="font-medium capitalize">{pipelineStatus.skimmingStatus}</span>
-                  </p>
-                )}
-              </div>
-            </div>
-          )}
-
-          {/* Highlight count - Show when enabled */}
-          {skimmingEnabled && highlights.length > 0 && (
-            <div className="flex items-center justify-center gap-2 p-2 rounded-md bg-primary/10">
-              <Sparkles className="h-4 w-4 text-primary" />
-              <span className="text-sm font-medium text-primary">
-                {highlights.length} highlights active
-              </span>
-            </div>
-          )}
-
-          {/* Error messages */}
-          {pipelineStatus?.hasErrors && pipelineStatus.errors.length > 0 && (
-            <div className="flex items-start gap-2 p-2 rounded-md bg-red-50 dark:bg-red-950/30 border border-red-200 dark:border-red-800">
-              <AlertCircle className="h-4 w-4 text-red-600 dark:text-red-400 flex-shrink-0 mt-0.5" />
-              <div className="flex-1 min-w-0">
-                <p className="text-xs font-medium text-red-600 dark:text-red-400">Processing Errors:</p>
-                {pipelineStatus.errors.map((error, idx) => (
-                  <p key={idx} className="text-xs text-red-600 dark:text-red-400 mt-0.5">{error}</p>
-                ))}
-              </div>
-            </div>
-          )}
-        </div>
-      </div>
-
-      {/* Highlights List */}
-      <div className="flex-1 min-h-0 overflow-hidden">
-        {highlights.length === 0 ? (
-          <div className="flex items-center justify-center h-full p-6">
-            <div className="max-w-sm space-y-4 text-center">
-              {highlightsLoading ? (
-                <>
-                  <div className="flex justify-center">
-                    <Loader2 className="h-8 w-8 animate-spin text-primary" />
-                  </div>
-                  <p className="text-sm text-muted-foreground">Loading highlights...</p>
-                </>
-              ) : skimmingEnabled ? (
-                <>
-                  <div className="flex justify-center">
-                    <div className="flex h-16 w-16 items-center justify-center rounded-full bg-muted">
-                      <AlertCircle className="h-8 w-8 text-muted-foreground" />
-                    </div>
-                  </div>
-                  <div className="space-y-2">
-                    <h3 className="font-semibold text-foreground">No Highlights Found</h3>
-                    <p className="text-sm text-muted-foreground">
-                      This document may not have enough processable text for highlighting
-                    </p>
-                  </div>
-                </>
-              ) : (
-                <>
-                  <div className="flex justify-center">
-                    <div className="flex h-16 w-16 items-center justify-center rounded-full bg-primary/10">
-                      <Sparkles className="h-8 w-8 text-primary" />
-                    </div>
-                  </div>
-                  <div className="space-y-2">
-                    <h3 className="font-semibold text-foreground">Smart Skimming</h3>
-                    <p className="text-sm text-muted-foreground">
-                      Turn on skimming to automatically highlight important sentences
-                    </p>
-                    <p className="text-xs text-muted-foreground italic">
-                      Uses AI to identify key points at 50% density
-                    </p>
-                  </div>
-                </>
-              )}
-            </div>
-          </div>
-        ) : (
-          <HighlightNotesSidebar
-            highlights={highlights}
-            visibleCategories={visibleCategories}
-            onHighlightClick={onHighlightClick}
-            isOpen={true}
-            onToggle={() => {}}
-            hiddenHighlightIds={hiddenHighlightIds}
-            onHighlightToggle={onHighlightToggle}
-            activeHighlightIds={activeHighlightIds}
-          />
-        )}
-      </div>
-    </div>
-  )
->>>>>>> 5cc09ceb
+"use client"
+
+import React from "react"
+import { Sparkles, AlertCircle, Loader2, Power } from "lucide-react"
+import { Button } from "@/components/ui/button"
+import { HighlightNotesSidebar } from "@/components/highlight-notes-sidebar"
+import type { SkimmingHighlight } from "@/components/pdf-highlight-overlay"
+
+interface SkimmingInterfaceProps {
+  // Highlights data
+  highlights: SkimmingHighlight[]
+  highlightsLoading: boolean
+  highlightsProcessing: boolean
+  
+  // Highlight interactions
+  visibleCategories: Set<string>
+  onHighlightClick: (highlight: SkimmingHighlight) => void
+  hiddenHighlightIds: Set<number>
+  onHighlightToggle: (highlightId: number) => void
+  activeHighlightIds: Set<number>
+  
+  // Skimming controls
+  skimmingEnabled: boolean
+  onEnableSkimming: () => Promise<void>
+  onDisableSkimming?: () => void  // Optional callback to turn off
+  
+  // Pipeline status
+  pipelineStatus?: {
+    isChatReady: boolean
+    isSkimmingReady: boolean
+    skimmingStatus: string
+    embeddingStatus: string
+    hasErrors: boolean
+    errors: string[]
+  }
+}
+
+export function SkimmingInterface({
+  highlights,
+  highlightsLoading,
+  highlightsProcessing,
+  visibleCategories,
+  onHighlightClick,
+  hiddenHighlightIds,
+  onHighlightToggle,
+  activeHighlightIds,
+  skimmingEnabled,
+  onEnableSkimming,
+  onDisableSkimming,
+  pipelineStatus,
+}: SkimmingInterfaceProps) {
+  
+  // Skimming is independent - only needs PDF file, not embeddings
+  const canEnableSkimming = true // Always available, independent of embeddings
+  const isProcessingSkimming = highlightsProcessing || pipelineStatus?.skimmingStatus === 'processing'
+  
+  // Determine what message to show
+  const getStatusMessage = () => {
+    if (isProcessingSkimming) {
+      return "Generating highlights..."
+    }
+    return null
+  }
+  
+  const statusMessage = getStatusMessage()
+  
+  // Handle toggle
+  const handleToggle = async () => {
+    if (skimmingEnabled) {
+      // Turn off skimming
+      if (onDisableSkimming) {
+        onDisableSkimming()
+      }
+    } else {
+      // Turn on skimming (uses default 50% preset)
+      await onEnableSkimming()
+    }
+  }
+  
+  return (
+    <div className="flex flex-col h-full">
+      {/* Skimming Control Panel - Always visible */}
+      <div className="border-b p-4 bg-gradient-to-r from-blue-50 to-purple-50 dark:from-blue-950/30 dark:to-purple-950/30">
+        <div className="space-y-3">
+          {/* Header with status */}
+          <div className="flex items-center justify-between">
+            <div className="flex items-center gap-2">
+              <Sparkles className="h-4 w-4 text-primary" />
+              <span className="text-sm font-semibold text-foreground">Smart Skimming</span>
+            </div>
+            {/* Status badges */}
+            <div className="flex items-center gap-2">
+              {canEnableSkimming && !isProcessingSkimming && !skimmingEnabled && (
+                <span className="text-xs text-green-600 dark:text-green-400 font-medium">✅ Ready</span>
+              )}
+              {skimmingEnabled && !isProcessingSkimming && (
+                <span className="text-xs text-green-600 dark:text-green-400 font-medium flex items-center gap-1">
+                  <Power className="h-3 w-3" />
+                  Active
+                </span>
+              )}
+            </div>
+          </div>
+
+          {/* Info text */}
+          <p className="text-xs text-muted-foreground">
+            Automatically highlight the most important sentences in your paper (50% density)
+          </p>
+
+          {/* Toggle Button */}
+          <Button
+            onClick={handleToggle}
+            disabled={isProcessingSkimming || (!skimmingEnabled && !canEnableSkimming)}
+            size="sm"
+            variant={skimmingEnabled ? "destructive" : "default"}
+            className="w-full gap-2"
+            title={!canEnableSkimming && !skimmingEnabled ? statusMessage || "" : ""}
+          >
+            {isProcessingSkimming ? (
+              <>
+                <Loader2 className="h-4 w-4 animate-spin" />
+                Generating Highlights...
+              </>
+            ) : skimmingEnabled ? (
+              <>
+                <Power className="h-4 w-4" />
+                Turn Off Skimming
+              </>
+            ) : (
+              <>
+                <Sparkles className="h-4 w-4" />
+                Turn On Skimming
+              </>
+            )}
+          </Button>
+
+          {/* Status message - Only show when not enabled */}
+          {statusMessage && !skimmingEnabled && (
+            <div className="flex items-start gap-2 p-2 rounded-md bg-muted/50">
+              <Loader2 className="h-4 w-4 text-blue-600 dark:text-blue-400 flex-shrink-0 mt-0.5 animate-spin" />
+              <div className="flex-1 min-w-0">
+                <p className="text-xs text-muted-foreground">
+                  {statusMessage}
+                </p>
+                {pipelineStatus?.skimmingStatus && (
+                  <p className="text-xs text-muted-foreground mt-1">
+                    Status: <span className="font-medium capitalize">{pipelineStatus.skimmingStatus}</span>
+                  </p>
+                )}
+              </div>
+            </div>
+          )}
+
+          {/* Highlight count - Show when enabled */}
+          {skimmingEnabled && highlights.length > 0 && (
+            <div className="flex items-center justify-center gap-2 p-2 rounded-md bg-primary/10">
+              <Sparkles className="h-4 w-4 text-primary" />
+              <span className="text-sm font-medium text-primary">
+                {highlights.length} highlights active
+              </span>
+            </div>
+          )}
+
+          {/* Error messages */}
+          {pipelineStatus?.hasErrors && pipelineStatus.errors.length > 0 && (
+            <div className="flex items-start gap-2 p-2 rounded-md bg-red-50 dark:bg-red-950/30 border border-red-200 dark:border-red-800">
+              <AlertCircle className="h-4 w-4 text-red-600 dark:text-red-400 flex-shrink-0 mt-0.5" />
+              <div className="flex-1 min-w-0">
+                <p className="text-xs font-medium text-red-600 dark:text-red-400">Processing Errors:</p>
+                {pipelineStatus.errors.map((error, idx) => (
+                  <p key={idx} className="text-xs text-red-600 dark:text-red-400 mt-0.5">{error}</p>
+                ))}
+              </div>
+            </div>
+          )}
+        </div>
+      </div>
+
+      {/* Highlights List */}
+      <div className="flex-1 min-h-0 overflow-hidden">
+        {highlights.length === 0 ? (
+          <div className="flex items-center justify-center h-full p-6">
+            <div className="max-w-sm space-y-4 text-center">
+              {highlightsLoading ? (
+                <>
+                  <div className="flex justify-center">
+                    <Loader2 className="h-8 w-8 animate-spin text-primary" />
+                  </div>
+                  <p className="text-sm text-muted-foreground">Loading highlights...</p>
+                </>
+              ) : skimmingEnabled ? (
+                <>
+                  <div className="flex justify-center">
+                    <div className="flex h-16 w-16 items-center justify-center rounded-full bg-muted">
+                      <AlertCircle className="h-8 w-8 text-muted-foreground" />
+                    </div>
+                  </div>
+                  <div className="space-y-2">
+                    <h3 className="font-semibold text-foreground">No Highlights Found</h3>
+                    <p className="text-sm text-muted-foreground">
+                      This document may not have enough processable text for highlighting
+                    </p>
+                  </div>
+                </>
+              ) : (
+                <>
+                  <div className="flex justify-center">
+                    <div className="flex h-16 w-16 items-center justify-center rounded-full bg-primary/10">
+                      <Sparkles className="h-8 w-8 text-primary" />
+                    </div>
+                  </div>
+                  <div className="space-y-2">
+                    <h3 className="font-semibold text-foreground">Smart Skimming</h3>
+                    <p className="text-sm text-muted-foreground">
+                      Turn on skimming to automatically highlight important sentences
+                    </p>
+                    <p className="text-xs text-muted-foreground italic">
+                      Uses AI to identify key points at 50% density
+                    </p>
+                  </div>
+                </>
+              )}
+            </div>
+          </div>
+        ) : (
+          <HighlightNotesSidebar
+            highlights={highlights}
+            visibleCategories={visibleCategories}
+            onHighlightClick={onHighlightClick}
+            isOpen={true}
+            onToggle={() => {}}
+            hiddenHighlightIds={hiddenHighlightIds}
+            onHighlightToggle={onHighlightToggle}
+            activeHighlightIds={activeHighlightIds}
+          />
+        )}
+      </div>
+    </div>
+  )
 }