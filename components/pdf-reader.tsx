"use client"

import { useState, useEffect } from "react"
import { PDFViewer } from "@/components/pdf-viewer"
import { RightSidebar } from "@/components/right-sidebar"
import { PreviewSidebar } from "@/components/preview-sidebar"
import { useSkimmingHighlights } from "@/hooks/useSkimmingHighlights"
import { usePaperReferences } from "@/hooks/usePaperReferences"
import { usePipelineStatus } from "@/hooks/usePipelineStatus"
import type { SkimmingHighlight } from "@/components/pdf-highlight-overlay"

interface NavigationTarget {
  page: number
  yPosition: number
  highlightText?: string
  highlightId?: number
}

type PDFMode = 'preview' | 'library'

interface SinglePDFReaderProps {
  file: File
  documentId: string
  tabId: string
  isActive: boolean
  sidebarOpen: boolean
  onSidebarToggle: (isOpen: boolean) => void
  onOpenReferencePDF?: (pdfUrl: string, title: string) => void
  mode?: PDFMode  // New prop to determine which sidebar to show
}

export function SinglePDFReader({
  file, 
  documentId,
  tabId,
  isActive,
  sidebarOpen,
  onSidebarToggle,
  onOpenReferencePDF,
  mode = 'library',  // Default to library mode
}: SinglePDFReaderProps) {
  // ============================================================================
  // PDF URL for keyword extraction
  // ============================================================================
  const [pdfUrl, setPdfUrl] = useState<string>('')

  // Create object URL from file for keyword extraction
  // Memoize to avoid recreating URL on every render
  useEffect(() => {
    const url = URL.createObjectURL(file)
    setPdfUrl(url)
    console.log(`[SinglePDFReader:${tabId}] Created PDF URL for keyword extraction`)

    // Cleanup: revoke URL when file changes or component unmounts
    return () => {
      URL.revokeObjectURL(url)
      console.log(`[SinglePDFReader:${tabId}] Revoked PDF URL`)
    }
  }, [file, tabId])
  // ============================================================================
  // PIPELINE STATUS - Only fetch if in library mode
  // ============================================================================
  const shouldFetchPipeline = mode === 'library'
  
  const {
    // Overall status
    isAllReady,
    isProcessing,
    overallProgress,
    message,
    stage,
    
    // Independent task readiness (ALL 4 tasks)
    isChatReady,
    isSummaryReady,
    isReferencesReady,
    isSkimmingReady,
    
    // Task statuses
    embeddingStatus,
    summaryStatus,
    referenceStatus,
    skimmingStatus,
    
    // Available features
    availableFeatures,
    
    // Helper functions
    isFeatureAvailable,
    getTaskMessage,
    getCompletedTasks,
    getProcessingTasks,
    
    // Metadata
    chunkCount,
    referenceCount,
    
    // Errors
    hasErrors,
    errors,
    
    // Timestamps
    embeddingUpdatedAt,
    summaryUpdatedAt,
    referenceUpdatedAt,
    skimmingUpdatedAt,
    
    // Raw status for advanced use
    raw: pipelineStatus,
  } = usePipelineStatus({ 
    documentId,
    enabled: shouldFetchPipeline  // Only poll in library mode
  })

  // ============================================================================
  // PDF Navigation State
  // ============================================================================
  const [navigationTarget, setNavigationTarget] = useState<NavigationTarget | undefined>(undefined)
  const [currentPage, setCurrentPage] = useState(1)
  const [numPages, setNumPages] = useState<number>(0)

  // ============================================================================
  // Highlights State (only in library mode)
  // ============================================================================
  const {
    highlights,
    loading: highlightsLoading,
    processing: highlightsProcessing,
    enableSkimming,
  } = useSkimmingHighlights()
  
  // Highlights display state
  const [visibleCategories, setVisibleCategories] = useState<Set<string>>(
    new Set(["objective", "method", "result"])
  )
  const [hiddenHighlightIds, setHiddenHighlightIds] = useState<Set<number>>(new Set())
  const [activeHighlightIds, setActiveHighlightIds] = useState<Set<number>>(new Set())
  
  // Skimming state
  const [skimmingEnabled, setSkimmingEnabled] = useState(false)

  // ============================================================================
<<<<<<< HEAD
  // Handle enabling skimming (library mode only)
  // ============================================================================
  const handleEnableSkimming = async () => {
    if (mode !== 'library') return

    if (!isChatReady) {
      console.warn(`[SinglePDFReader:${tabId}] Cannot enable skimming - embeddings not ready (status: ${embeddingStatus})`)
      return
    }

=======
  // Handle citation click to open reference PDF
  // ============================================================================
  const handleReferenceClick = (citationId: string) => {
    console.log(`[SinglePDFReader:${tabId}] Citation clicked:`, citationId)

    // Check if references are ready
    if (!isReferencesReady) {
      console.warn(`[SinglePDFReader:${tabId}] References not ready yet (status: ${referenceStatus})`)
      return
    }

    // Extract numeric ID from citation (e.g., "cite.1" -> "1", "[1]" -> "1")
    const numericMatch = citationId.match(/\d+/)
    if (!numericMatch) {
      console.warn(`[SinglePDFReader:${tabId}] Could not extract numeric ID from:`, citationId)
      return
    }

    const refNumber = parseInt(numericMatch[0])
    console.log(`[SinglePDFReader:${tabId}] Looking for reference #${refNumber}`)

    // Find the reference
    const reference = references.find((ref) => ref.id === refNumber)
    if (!reference) {
      console.warn(`[SinglePDFReader:${tabId}] Reference #${refNumber} not found in ${references.length} references`)
      return
    }

    // Open the reference link
    if (reference.link) {
      console.log(`[SinglePDFReader:${tabId}] Opening reference link:`, reference.link, `(type: ${reference.link_type})`)
      window.open(reference.link, "_blank", "noopener,noreferrer")
    } else {
      console.warn(`[SinglePDFReader:${tabId}] Reference #${refNumber} has no link`)
    }
  }

  // ============================================================================
  // Handle enabling skimming (independent of embeddings)
  // ============================================================================
  const handleEnableSkimming = async () => {
>>>>>>> 5cc09ceb
    try {
      console.log(`[SinglePDFReader:${tabId}] Enabling skimming with default 50% density`)
      await enableSkimming(file, documentId, "medium")
      setSkimmingEnabled(true)
    } catch (error) {
      console.error(`[SinglePDFReader:${tabId}] Failed to enable skimming:`, error)
    }
  }

  // ============================================================================
  // Handle disabling skimming
  // ============================================================================
  const handleDisableSkimming = () => {
    console.log(`[SinglePDFReader:${tabId}] Disabling skimming`)
    setSkimmingEnabled(false)
    setActiveHighlightIds(new Set())
  }

  // ============================================================================
  // Auto-activate all highlights when loaded (library mode only)
  // ============================================================================
  useEffect(() => {
    if (mode !== 'library') return

    if (!skimmingEnabled) {
      setActiveHighlightIds(new Set())
      console.log(`[SinglePDFReader:${tabId}] Skimming disabled, cleared active highlights`)
    } else if (highlights.length > 0) {
      const allHighlightIds = new Set(highlights.map((h) => h.id))
      setActiveHighlightIds(allHighlightIds)
      console.log(`[SinglePDFReader:${tabId}] Auto-activated ${highlights.length} highlights`)
    }
  }, [highlights.length, skimmingEnabled, tabId, mode])

  // ============================================================================
  // Reset states when file or mode changes
  // ============================================================================
  useEffect(() => {
    console.log(`[SinglePDFReader:${tabId}] File or mode changed, resetting states`)
    setNavigationTarget(undefined)
    setCurrentPage(1)
    setActiveHighlightIds(new Set())
    setSkimmingEnabled(false)
    setHiddenHighlightIds(new Set())
  }, [file.name, file.size, file.lastModified, mode, tabId])

  // ============================================================================
  // Handle page changes from PDF viewer
  // ============================================================================
  const handlePageChange = (page: number) => {
    setCurrentPage(page)
  }

  // ============================================================================
  // Handle highlight click (library mode only)
  // ============================================================================
  const handleHighlightClick = (highlight: SkimmingHighlight) => {
    if (mode !== 'library') return

    console.log(`[SinglePDFReader:${tabId}] Clicking highlight:`, highlight.text.substring(0, 50))

    setActiveHighlightIds((prev) => {
      const next = new Set(prev)
      if (next.has(highlight.id)) {
        next.delete(highlight.id)
        console.log(`[SinglePDFReader:${tabId}] Hiding highlight ${highlight.id}`)
      } else {
        next.add(highlight.id)
        console.log(`[SinglePDFReader:${tabId}] Showing highlight ${highlight.id}`)
      }
      return next
    })

    const firstBox = highlight.boxes[0]
    const page = firstBox.page + 1

    setNavigationTarget({
      page,
      yPosition: firstBox.top,
      highlightId: highlight.id,
    })

    setCurrentPage(page)
  }

  // ============================================================================
  // Handle highlight toggle
  // ============================================================================
  const handleHighlightToggle = (highlightId: number) => {
    setHiddenHighlightIds((prev) => {
      const next = new Set(prev)
      if (next.has(highlightId)) {
        next.delete(highlightId)
      } else {
        next.add(highlightId)
      }
      return next
    })
  }

  // ============================================================================
  // Handle citation click - navigate to citation page
  // ============================================================================
  const handleCitationClick = (page: number, text?: string) => {
    console.log(`[SinglePDFReader:${tabId}] Navigating to citation page:`, page, text?.substring(0, 50))

    if (numPages > 0 && (page < 1 || page > numPages)) {
      console.warn(`[SinglePDFReader:${tabId}] Invalid page number ${page}, PDF only has ${numPages} pages`)
      return
    }

    setNavigationTarget({
      page,
      yPosition: 0,
      highlightText: text,
    })

    setCurrentPage(page)
  }

  // ============================================================================
  // Clear navigation target after navigation completes
  // ============================================================================
  const handleNavigationComplete = () => {
    console.log(`[SinglePDFReader:${tabId}] Navigation completed, clearing target`)
    setNavigationTarget(undefined)
  }

  console.log(
    `[SinglePDFReader:${tabId}] Render - mode: ${mode}, file: ${file.name}, ` +
    `page: ${currentPage}, active: ${isActive}, sidebarOpen: ${sidebarOpen}, ` +
    `skimming: ${skimmingEnabled}, highlights: ${highlights.length}`
  )

  return (
    <div className="relative flex h-full overflow-hidden">
      {/* Main PDF Viewer - resizes when sidebar opens */}
      <div 
        className="flex min-h-0 flex-1 flex-col transition-all duration-300 ease-in-out"
        style={{
          marginRight: sidebarOpen ? '384px' : '0px'
        }}
      >
        <PDFViewer
          documentId={documentId}
          file={file}
          navigationTarget={navigationTarget}
          onPageChange={handlePageChange}
          onNavigationComplete={handleNavigationComplete}
          onDocumentLoad={(pageCount) => setNumPages(pageCount)}
          isActive={isActive}
          hiddenHighlightIds={mode === 'library' ? hiddenHighlightIds : new Set()}
          activeHighlightIds={mode === 'library' ? activeHighlightIds : new Set()}
          highlights={mode === 'library' ? highlights : []}
          enableInteractions={mode === 'library'}  // New prop to disable interactions in preview
        />
      </div>

      {/* Sidebar - Conditional based on mode */}
      {isActive && (
        <>
          {mode === 'preview' ? (
            <PreviewSidebar
              file={file}
              documentId={documentId}
              tabId={tabId}
              totalPages={numPages}
              currentPage={currentPage}
              isOpen={sidebarOpen}
              onToggle={() => onSidebarToggle(!sidebarOpen)}
            />
          ) : (
            <RightSidebar
              tabId={tabId}
              pdfFile={file}
              documentId={documentId}
              onCitationClick={handleCitationClick}
              totalPages={numPages}
              highlights={highlights}
              highlightsLoading={highlightsLoading}
              highlightsProcessing={highlightsProcessing}
              visibleCategories={visibleCategories}
              onHighlightClick={handleHighlightClick}
              hiddenHighlightIds={hiddenHighlightIds}
              onHighlightToggle={handleHighlightToggle}
              activeHighlightIds={activeHighlightIds}
              skimmingEnabled={skimmingEnabled}
              onEnableSkimming={handleEnableSkimming}
              onDisableSkimming={handleDisableSkimming}
              isOpen={sidebarOpen}
              onToggle={() => onSidebarToggle(!sidebarOpen)}
              pipelineStatus={{
                isAllReady,
                isProcessing,
                overallProgress,
                stage,
                message,
                isChatReady,
                isSummaryReady,
                isSkimmingReady,
                embeddingStatus,
                summaryStatus,
                skimmingStatus,
                availableFeatures,
                chunkCount,
                hasErrors,
                errors,
                getTaskMessage: (task: 'embedding' | 'summary' | 'skimming') => {
                  return getTaskMessage(task as any)
                },
                getCompletedTasks,
                getProcessingTasks,
                isFeatureAvailable: (feature: 'chat' | 'summary' | 'skimming') => {
                  return isFeatureAvailable(feature as any)
                },
                embeddingUpdatedAt,
                summaryUpdatedAt,
                skimmingUpdatedAt,
              }}
            />
          )}
        </>
      )}
    </div>
  )
}<|MERGE_RESOLUTION|>--- conflicted
+++ resolved
@@ -26,7 +26,7 @@
   sidebarOpen: boolean
   onSidebarToggle: (isOpen: boolean) => void
   onOpenReferencePDF?: (pdfUrl: string, title: string) => void
-  mode?: PDFMode  // New prop to determine which sidebar to show
+  mode?: PDFMode
 }
 
 export function SinglePDFReader({
@@ -37,79 +37,60 @@
   sidebarOpen,
   onSidebarToggle,
   onOpenReferencePDF,
-  mode = 'library',  // Default to library mode
+  mode = 'library',
 }: SinglePDFReaderProps) {
   // ============================================================================
   // PDF URL for keyword extraction
   // ============================================================================
   const [pdfUrl, setPdfUrl] = useState<string>('')
 
-  // Create object URL from file for keyword extraction
-  // Memoize to avoid recreating URL on every render
   useEffect(() => {
     const url = URL.createObjectURL(file)
     setPdfUrl(url)
     console.log(`[SinglePDFReader:${tabId}] Created PDF URL for keyword extraction`)
 
-    // Cleanup: revoke URL when file changes or component unmounts
     return () => {
       URL.revokeObjectURL(url)
       console.log(`[SinglePDFReader:${tabId}] Revoked PDF URL`)
     }
   }, [file, tabId])
+
   // ============================================================================
   // PIPELINE STATUS - Only fetch if in library mode
   // ============================================================================
   const shouldFetchPipeline = mode === 'library'
   
   const {
-    // Overall status
     isAllReady,
     isProcessing,
     overallProgress,
     message,
     stage,
-    
-    // Independent task readiness (ALL 4 tasks)
     isChatReady,
     isSummaryReady,
     isReferencesReady,
     isSkimmingReady,
-    
-    // Task statuses
     embeddingStatus,
     summaryStatus,
     referenceStatus,
     skimmingStatus,
-    
-    // Available features
     availableFeatures,
-    
-    // Helper functions
     isFeatureAvailable,
     getTaskMessage,
     getCompletedTasks,
     getProcessingTasks,
-    
-    // Metadata
     chunkCount,
     referenceCount,
-    
-    // Errors
     hasErrors,
     errors,
-    
-    // Timestamps
     embeddingUpdatedAt,
     summaryUpdatedAt,
     referenceUpdatedAt,
     skimmingUpdatedAt,
-    
-    // Raw status for advanced use
     raw: pipelineStatus,
   } = usePipelineStatus({ 
     documentId,
-    enabled: shouldFetchPipeline  // Only poll in library mode
+    enabled: shouldFetchPipeline
   })
 
   // ============================================================================
@@ -129,18 +110,14 @@
     enableSkimming,
   } = useSkimmingHighlights()
   
-  // Highlights display state
   const [visibleCategories, setVisibleCategories] = useState<Set<string>>(
     new Set(["objective", "method", "result"])
   )
   const [hiddenHighlightIds, setHiddenHighlightIds] = useState<Set<number>>(new Set())
   const [activeHighlightIds, setActiveHighlightIds] = useState<Set<number>>(new Set())
-  
-  // Skimming state
   const [skimmingEnabled, setSkimmingEnabled] = useState(false)
 
   // ============================================================================
-<<<<<<< HEAD
   // Handle enabling skimming (library mode only)
   // ============================================================================
   const handleEnableSkimming = async () => {
@@ -151,49 +128,6 @@
       return
     }
 
-=======
-  // Handle citation click to open reference PDF
-  // ============================================================================
-  const handleReferenceClick = (citationId: string) => {
-    console.log(`[SinglePDFReader:${tabId}] Citation clicked:`, citationId)
-
-    // Check if references are ready
-    if (!isReferencesReady) {
-      console.warn(`[SinglePDFReader:${tabId}] References not ready yet (status: ${referenceStatus})`)
-      return
-    }
-
-    // Extract numeric ID from citation (e.g., "cite.1" -> "1", "[1]" -> "1")
-    const numericMatch = citationId.match(/\d+/)
-    if (!numericMatch) {
-      console.warn(`[SinglePDFReader:${tabId}] Could not extract numeric ID from:`, citationId)
-      return
-    }
-
-    const refNumber = parseInt(numericMatch[0])
-    console.log(`[SinglePDFReader:${tabId}] Looking for reference #${refNumber}`)
-
-    // Find the reference
-    const reference = references.find((ref) => ref.id === refNumber)
-    if (!reference) {
-      console.warn(`[SinglePDFReader:${tabId}] Reference #${refNumber} not found in ${references.length} references`)
-      return
-    }
-
-    // Open the reference link
-    if (reference.link) {
-      console.log(`[SinglePDFReader:${tabId}] Opening reference link:`, reference.link, `(type: ${reference.link_type})`)
-      window.open(reference.link, "_blank", "noopener,noreferrer")
-    } else {
-      console.warn(`[SinglePDFReader:${tabId}] Reference #${refNumber} has no link`)
-    }
-  }
-
-  // ============================================================================
-  // Handle enabling skimming (independent of embeddings)
-  // ============================================================================
-  const handleEnableSkimming = async () => {
->>>>>>> 5cc09ceb
     try {
       console.log(`[SinglePDFReader:${tabId}] Enabling skimming with default 50% density`)
       await enableSkimming(file, documentId, "medium")
@@ -203,9 +137,6 @@
     }
   }
 
-  // ============================================================================
-  // Handle disabling skimming
-  // ============================================================================
   const handleDisableSkimming = () => {
     console.log(`[SinglePDFReader:${tabId}] Disabling skimming`)
     setSkimmingEnabled(false)
@@ -279,9 +210,6 @@
     setCurrentPage(page)
   }
 
-  // ============================================================================
-  // Handle highlight toggle
-  // ============================================================================
   const handleHighlightToggle = (highlightId: number) => {
     setHiddenHighlightIds((prev) => {
       const next = new Set(prev)
@@ -295,7 +223,8 @@
   }
 
   // ============================================================================
-  // Handle citation click - navigate to citation page
+  // Handle citation click from QA - navigate to citation page
+  // This is for QA citations, NOT reference popup citations
   // ============================================================================
   const handleCitationClick = (page: number, text?: string) => {
     console.log(`[SinglePDFReader:${tabId}] Navigating to citation page:`, page, text?.substring(0, 50))
@@ -314,9 +243,6 @@
     setCurrentPage(page)
   }
 
-  // ============================================================================
-  // Clear navigation target after navigation completes
-  // ============================================================================
   const handleNavigationComplete = () => {
     console.log(`[SinglePDFReader:${tabId}] Navigation completed, clearing target`)
     setNavigationTarget(undefined)
@@ -348,7 +274,7 @@
           hiddenHighlightIds={mode === 'library' ? hiddenHighlightIds : new Set()}
           activeHighlightIds={mode === 'library' ? activeHighlightIds : new Set()}
           highlights={mode === 'library' ? highlights : []}
-          enableInteractions={mode === 'library'}  // New prop to disable interactions in preview
+          enableInteractions={mode === 'library'}
         />
       </div>
 
@@ -372,6 +298,7 @@
               documentId={documentId}
               onCitationClick={handleCitationClick}
               totalPages={numPages}
+              pdfUrl={pdfUrl}
               highlights={highlights}
               highlightsLoading={highlightsLoading}
               highlightsProcessing={highlightsProcessing}
