import { useEffect } from 'react'
import { usePipelineStatusContext, PipelineStatus } from '@/contexts/PipelineStatusContext'

interface UsePipelineStatusProps {
  documentId?: string | null
  pdfFile?: File | null
  tabId?: string
}

<<<<<<< HEAD
export function usePipelineStatus({ pdfFile }: UsePipelineStatusProps = {}) {
  const { subscribeToStatus, unsubscribeFromStatus, getStatus } = usePipelineStatusContext()

  // 1. Derive the stable document key from the file name.
  // We do this OUTSIDE the effect so we can use the primitive string as a dependency.
  // React compares strings by value, but objects (like 'pdfFile') by reference.
  const documentKey = pdfFile?.name 
    ? pdfFile.name.replace(/\.pdf$/i, '').trim() 
    : null

  // 2. Manage the Subscription
  useEffect(() => {
    // If there is no valid key (e.g. no file selected), do nothing.
    if (!documentKey) return

    // Subscribe to the stream.
    // The Context handles deduplication, so calling this multiple times is safe,
    // but the dependency array below ensures we only call it when the file *actually* changes.
    subscribeToStatus(documentKey, pdfFile?.name)
=======
export function usePipelineStatus({ documentId, pdfFile, tabId }: UsePipelineStatusProps = {}) {
  const { getStatus, refreshStatus } = usePipelineStatusContext()
  const [isPipelineReady, setIsPipelineReady] = useState<boolean | null>(null)
  const [pipelineStatus, setPipelineStatus] = useState<PipelineStatus>({})
  const currentIdentifierRef = useRef<string | null>(null)
  const hasInitializedRef = useRef(false)

  useEffect(() => {
    const identifier = (documentId || pdfFile?.name?.replace(/\.pdf$/i, '').trim() || '').trim()

    if (!identifier) {
      setIsPipelineReady(null)
      setPipelineStatus({})
      currentIdentifierRef.current = null
      hasInitializedRef.current = false
      return
    }

    // If identifier changed, reset state
    if (currentIdentifierRef.current !== identifier) {
      setIsPipelineReady(null)
      setPipelineStatus({})
      currentIdentifierRef.current = identifier
      hasInitializedRef.current = true

      // When selecting a new PDF, immediately refresh to kick off any missing steps
      refreshStatus(identifier).then(() => {
        const updatedStatus = getStatus(identifier)
        if (updatedStatus) {
          setIsPipelineReady(Boolean(updatedStatus.ready))
          setPipelineStatus(updatedStatus)
        }
      })
    }

    // Get status from cache first
    const cachedStatus = getStatus(identifier)
    
    if (cachedStatus) {
      // Use cached status immediately
      const isReady = Boolean(cachedStatus.ready)
      setIsPipelineReady(isReady)
      setPipelineStatus(cachedStatus)
      
      // Check if we need to trigger missing steps
      const hasChunks = (cachedStatus.chunk_count || 0) > 0
      const embeddingStatus = (cachedStatus as any).embedding_status || 'unknown'
      const documentStatus = (cachedStatus as any).document_status || 'unknown'
      const isBuilding = Boolean(cachedStatus.building)
      
      // Determine if we need to refresh to trigger missing steps:
      // 1. Not ready and not building
      // 2. Has chunks but embedding not ready/processing
      // 3. No chunks but document exists (should trigger chunking)
      // 4. Status is old (> 5 seconds)
      const age = cachedStatus.lastChecked ? Date.now() - cachedStatus.lastChecked : Infinity
      const needsTrigger = 
        (!isReady && !isBuilding && hasChunks && embeddingStatus !== 'ready' && embeddingStatus !== 'processing') ||
        (!isReady && !isBuilding && !hasChunks && documentStatus !== 'parsing' && documentStatus !== 'processing' && documentStatus !== 'uploading')
      
      const mightBeStuck = embeddingStatus === 'processing' && age > 10000

      if (age > 5000 || cachedStatus.building || needsTrigger || mightBeStuck) {
        // Refresh status - backend will auto-trigger missing steps
        refreshStatus(identifier)
      }
    } else {
      // No cache, fetch status (backend will auto-trigger missing steps)
      if (!hasInitializedRef.current) {
        hasInitializedRef.current = true
        refreshStatus(identifier).then(() => {
          const updatedStatus = getStatus(identifier)
          if (updatedStatus) {
            setIsPipelineReady(Boolean(updatedStatus.ready))
            setPipelineStatus(updatedStatus)
          }
        })
      }
    }

    // Subscribe to status updates by polling cache
    const interval = setInterval(() => {
      const status = getStatus(identifier)
      if (status) {
        const isReady = Boolean(status.ready)
        setIsPipelineReady(isReady)
        setPipelineStatus(status)
        
        // Auto-refresh if building
        const isBuilding = Boolean(status.building)
        const hasChunks = (status.chunk_count || 0) > 0
        const embeddingStatus = (status as any).embedding_status || 'unknown'
        const documentStatus = (status as any).document_status || 'unknown'
        const age = status.lastChecked ? Date.now() - status.lastChecked : Infinity
        const mightBeStuck = embeddingStatus === 'processing' && age > 10000

        if (!isReady) {
          // Keep refreshing while building, or if status indicates we should trigger missing steps
          if (isBuilding) {
            refreshStatus(identifier)
          } else {
            const needsTrigger = 
              (hasChunks && embeddingStatus !== 'ready' && embeddingStatus !== 'processing' && age < 10000) ||
              (!hasChunks && documentStatus !== 'parsing' && documentStatus !== 'processing' && documentStatus !== 'uploading' && age < 10000)

            if (needsTrigger || mightBeStuck) {
              // Refresh status - backend will auto-trigger missing steps (chunking/embedding)
              refreshStatus(identifier)
            }
          }
        }
      }
    }, 2000) // Check cache every 2 seconds (less frequent to avoid too many API calls)
>>>>>>> da0ae16c

    // Cleanup: Unsubscribe when the component unmounts or the user switches files.
    return () => {
      unsubscribeFromStatus(documentKey)
    }
<<<<<<< HEAD
  }, [documentKey, subscribeToStatus, unsubscribeFromStatus]) // Dependency is the STABLE string 'documentKey'

  // 3. Get the latest status from the global store
  const currentGlobalStatus = documentKey ? getStatus(documentKey) : null
=======
  }, [documentId, pdfFile?.name, tabId, getStatus, refreshStatus])
>>>>>>> da0ae16c

  return {
    isPipelineReady: !!currentGlobalStatus?.ready,
    // If status is null, return an empty object to prevent "cannot read property of undefined" errors
    pipelineStatus: currentGlobalStatus || {},
  }
}<|MERGE_RESOLUTION|>--- conflicted
+++ resolved
@@ -1,164 +1,45 @@
-import { useEffect } from 'react'
-import { usePipelineStatusContext, PipelineStatus } from '@/contexts/PipelineStatusContext'
+import { useEffect, useMemo } from 'react'
+import { usePipelineStatusContext } from '@/contexts/PipelineStatusContext'
 
 interface UsePipelineStatusProps {
   documentId?: string | null
+  // Kept for backward compatibility but documentId is prioritized
   pdfFile?: File | null
   tabId?: string
 }
 
-<<<<<<< HEAD
-export function usePipelineStatus({ pdfFile }: UsePipelineStatusProps = {}) {
+export function usePipelineStatus({ documentId }: UsePipelineStatusProps = {}) {
   const { subscribeToStatus, unsubscribeFromStatus, getStatus } = usePipelineStatusContext()
 
-  // 1. Derive the stable document key from the file name.
-  // We do this OUTSIDE the effect so we can use the primitive string as a dependency.
-  // React compares strings by value, but objects (like 'pdfFile') by reference.
-  const documentKey = pdfFile?.name 
-    ? pdfFile.name.replace(/\.pdf$/i, '').trim() 
-    : null
+  // 1. Memoize the connection parameters
+  // We strictly use documentId as the key and the API parameter
+  const { trackingKey, apiParams } = useMemo(() => {
+    if (!documentId) return { trackingKey: null, apiParams: null }
+
+    return { 
+      trackingKey: documentId, 
+      apiParams: { document_id: documentId } 
+    }
+  }, [documentId])
 
   // 2. Manage the Subscription
   useEffect(() => {
-    // If there is no valid key (e.g. no file selected), do nothing.
-    if (!documentKey) return
+    if (!trackingKey || !apiParams) return
 
-    // Subscribe to the stream.
-    // The Context handles deduplication, so calling this multiple times is safe,
-    // but the dependency array below ensures we only call it when the file *actually* changes.
-    subscribeToStatus(documentKey, pdfFile?.name)
-=======
-export function usePipelineStatus({ documentId, pdfFile, tabId }: UsePipelineStatusProps = {}) {
-  const { getStatus, refreshStatus } = usePipelineStatusContext()
-  const [isPipelineReady, setIsPipelineReady] = useState<boolean | null>(null)
-  const [pipelineStatus, setPipelineStatus] = useState<PipelineStatus>({})
-  const currentIdentifierRef = useRef<string | null>(null)
-  const hasInitializedRef = useRef(false)
+    // This sends "document_id=..." to the backend stream endpoint
+    subscribeToStatus(trackingKey, apiParams)
 
-  useEffect(() => {
-    const identifier = (documentId || pdfFile?.name?.replace(/\.pdf$/i, '').trim() || '').trim()
+    // Cleanup: Unsubscribe when component unmounts or ID changes
+    return () => {
+      unsubscribeFromStatus(trackingKey)
+    }
+  }, [trackingKey, apiParams, subscribeToStatus, unsubscribeFromStatus])
 
-    if (!identifier) {
-      setIsPipelineReady(null)
-      setPipelineStatus({})
-      currentIdentifierRef.current = null
-      hasInitializedRef.current = false
-      return
-    }
-
-    // If identifier changed, reset state
-    if (currentIdentifierRef.current !== identifier) {
-      setIsPipelineReady(null)
-      setPipelineStatus({})
-      currentIdentifierRef.current = identifier
-      hasInitializedRef.current = true
-
-      // When selecting a new PDF, immediately refresh to kick off any missing steps
-      refreshStatus(identifier).then(() => {
-        const updatedStatus = getStatus(identifier)
-        if (updatedStatus) {
-          setIsPipelineReady(Boolean(updatedStatus.ready))
-          setPipelineStatus(updatedStatus)
-        }
-      })
-    }
-
-    // Get status from cache first
-    const cachedStatus = getStatus(identifier)
-    
-    if (cachedStatus) {
-      // Use cached status immediately
-      const isReady = Boolean(cachedStatus.ready)
-      setIsPipelineReady(isReady)
-      setPipelineStatus(cachedStatus)
-      
-      // Check if we need to trigger missing steps
-      const hasChunks = (cachedStatus.chunk_count || 0) > 0
-      const embeddingStatus = (cachedStatus as any).embedding_status || 'unknown'
-      const documentStatus = (cachedStatus as any).document_status || 'unknown'
-      const isBuilding = Boolean(cachedStatus.building)
-      
-      // Determine if we need to refresh to trigger missing steps:
-      // 1. Not ready and not building
-      // 2. Has chunks but embedding not ready/processing
-      // 3. No chunks but document exists (should trigger chunking)
-      // 4. Status is old (> 5 seconds)
-      const age = cachedStatus.lastChecked ? Date.now() - cachedStatus.lastChecked : Infinity
-      const needsTrigger = 
-        (!isReady && !isBuilding && hasChunks && embeddingStatus !== 'ready' && embeddingStatus !== 'processing') ||
-        (!isReady && !isBuilding && !hasChunks && documentStatus !== 'parsing' && documentStatus !== 'processing' && documentStatus !== 'uploading')
-      
-      const mightBeStuck = embeddingStatus === 'processing' && age > 10000
-
-      if (age > 5000 || cachedStatus.building || needsTrigger || mightBeStuck) {
-        // Refresh status - backend will auto-trigger missing steps
-        refreshStatus(identifier)
-      }
-    } else {
-      // No cache, fetch status (backend will auto-trigger missing steps)
-      if (!hasInitializedRef.current) {
-        hasInitializedRef.current = true
-        refreshStatus(identifier).then(() => {
-          const updatedStatus = getStatus(identifier)
-          if (updatedStatus) {
-            setIsPipelineReady(Boolean(updatedStatus.ready))
-            setPipelineStatus(updatedStatus)
-          }
-        })
-      }
-    }
-
-    // Subscribe to status updates by polling cache
-    const interval = setInterval(() => {
-      const status = getStatus(identifier)
-      if (status) {
-        const isReady = Boolean(status.ready)
-        setIsPipelineReady(isReady)
-        setPipelineStatus(status)
-        
-        // Auto-refresh if building
-        const isBuilding = Boolean(status.building)
-        const hasChunks = (status.chunk_count || 0) > 0
-        const embeddingStatus = (status as any).embedding_status || 'unknown'
-        const documentStatus = (status as any).document_status || 'unknown'
-        const age = status.lastChecked ? Date.now() - status.lastChecked : Infinity
-        const mightBeStuck = embeddingStatus === 'processing' && age > 10000
-
-        if (!isReady) {
-          // Keep refreshing while building, or if status indicates we should trigger missing steps
-          if (isBuilding) {
-            refreshStatus(identifier)
-          } else {
-            const needsTrigger = 
-              (hasChunks && embeddingStatus !== 'ready' && embeddingStatus !== 'processing' && age < 10000) ||
-              (!hasChunks && documentStatus !== 'parsing' && documentStatus !== 'processing' && documentStatus !== 'uploading' && age < 10000)
-
-            if (needsTrigger || mightBeStuck) {
-              // Refresh status - backend will auto-trigger missing steps (chunking/embedding)
-              refreshStatus(identifier)
-            }
-          }
-        }
-      }
-    }, 2000) // Check cache every 2 seconds (less frequent to avoid too many API calls)
->>>>>>> da0ae16c
-
-    // Cleanup: Unsubscribe when the component unmounts or the user switches files.
-    return () => {
-      unsubscribeFromStatus(documentKey)
-    }
-<<<<<<< HEAD
-  }, [documentKey, subscribeToStatus, unsubscribeFromStatus]) // Dependency is the STABLE string 'documentKey'
-
-  // 3. Get the latest status from the global store
-  const currentGlobalStatus = documentKey ? getStatus(documentKey) : null
-=======
-  }, [documentId, pdfFile?.name, tabId, getStatus, refreshStatus])
->>>>>>> da0ae16c
+  // 3. Retrieve Status from Context
+  const currentGlobalStatus = trackingKey ? getStatus(trackingKey) : null
 
   return {
     isPipelineReady: !!currentGlobalStatus?.ready,
-    // If status is null, return an empty object to prevent "cannot read property of undefined" errors
     pipelineStatus: currentGlobalStatus || {},
   }
 }