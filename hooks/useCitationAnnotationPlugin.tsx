--- conflicted
+++ resolved
@@ -1,205 +1,3 @@
-<<<<<<< HEAD
-"use client"
-
-import { Plugin, PluginOnAnnotationLayerRender, AnnotationType } from '@react-pdf-viewer/core'
-
-interface BoundingBox {
-  x1: number
-  y1: number
-  x2: number
-  y2: number
-}
-
-interface Target {
-  page: number
-  x: number
-  y: number
-}
-
-interface AnnotationMetadata {
-  id: string
-  ref_id: string
-  title?: string
-  authors?: string[]
-  year?: number
-  venue?: string
-  doi?: string
-  arxiv_id?: string
-  bib_box?: {
-    page: number
-    left: number
-    top: number
-    width: number
-    height: number
-  }
-}
-
-export interface Annotation {
-  dest: string
-  source: BoundingBox
-  target: Target | null
-  metadata?: AnnotationMetadata
-}
-
-interface PageAnnotations {
-  page: number
-  annotations: Annotation[]
-}
-
-interface UseCitationAnnotationPluginProps {
-  annotationsRef: React.MutableRefObject<PageAnnotations[]>
-  onAnnotationClick: (annotation: Annotation, event: MouseEvent) => void
-}
-
-export const useCitationAnnotationPlugin = ({
-  annotationsRef,
-  onAnnotationClick,
-}: UseCitationAnnotationPluginProps): Plugin => {
-  
-  console.log('[CitationAnnotationPlugin] Initialized')
-
-  return {
-    onAnnotationLayerRender: (e: PluginOnAnnotationLayerRender) => {
-      const { pageIndex, container, annotations: pdfAnnotations } = e
-      const currentPage = pageIndex + 1
-
-      // ✅ Prevent default PDF link annotations from jumping
-      pdfAnnotations
-        .filter((annotation) => annotation.annotationType === AnnotationType.Link)
-        .forEach((annotation) => {
-          // Find all link elements in the annotation layer
-          const linkElements = container.querySelectorAll('.rpv-core__annotation--link')
-          linkElements.forEach((linkEle) => {
-            const anchorEle = linkEle.querySelector('a')
-            if (anchorEle) {
-              // ✅ Prevent default click behavior
-              anchorEle.addEventListener('click', (event) => {
-                event.preventDefault()
-                event.stopPropagation()
-                console.log('[CitationPlugin] Prevented default link jump')
-              }, { capture: true })
-            }
-          })
-        })
-
-      // Get current annotations from ref
-      const annotations = annotationsRef.current
-      
-      // Find our extracted citation data for this page
-      const pageData = annotations.find((p) => p.page === currentPage)
-      if (!pageData || pageData.annotations.length === 0) {
-        return
-      }
-
-      console.log(`[CitationPlugin] Page ${currentPage}: ${pageData.annotations.length} citations to render`)
-
-      // Wait for annotation layer to be ready
-      setTimeout(() => {
-        const annotationLayer = container as HTMLElement
-        if (!annotationLayer) {
-          console.log('[CitationPlugin] No annotation layer found')
-          return
-        }
-
-        // Find the page container
-        const pageContainer = annotationLayer.closest('.rpv-core__page-layer') as HTMLElement
-        if (!pageContainer) {
-          console.log('[CitationPlugin] No page container found')
-          return
-        }
-
-        // Get the canvas to calculate dimensions
-        const canvas = pageContainer.querySelector('canvas')
-        if (!canvas) {
-          console.log('[CitationPlugin] No canvas found')
-          return
-        }
-
-        const pageWidth = canvas.clientWidth
-        const pageHeight = canvas.clientHeight
-
-        console.log(`[CitationPlugin] Page ${currentPage} dimensions: ${pageWidth}x${pageHeight}`)
-
-        // Remove old citation boxes from this specific page
-        pageContainer.querySelectorAll('.citation-annotation-box').forEach(el => el.remove())
-
-        // Create overlays for each citation annotation
-        pageData.annotations.forEach((annotation, idx) => {
-          const { source, metadata } = annotation
-
-          // Convert normalized coordinates to pixels
-          const left = source.x1 * pageWidth
-          const top = source.y1 * pageHeight
-          const width = (source.x2 - source.x1) * pageWidth
-          const height = (source.y2 - source.y1) * pageHeight
-
-          console.log(`[Citation ${idx}] ${annotation.dest}: (${left.toFixed(1)}, ${top.toFixed(1)}) ${width.toFixed(1)}x${height.toFixed(1)}`)
-
-          // Create the citation box
-          const citationBox = document.createElement('div')
-          citationBox.className = 'citation-annotation-box'
-          citationBox.setAttribute('data-dest', annotation.dest)
-          citationBox.setAttribute('data-page', String(currentPage))
-
-          // Color based on metadata availability
-          const hasMetadata = !!metadata
-          const color = hasMetadata ? '59, 130, 246' : '156, 163, 175'
-
-          // Apply styles
-          Object.assign(citationBox.style, {
-            position: 'absolute',
-            left: `${left}px`,
-            top: `${top}px`,
-            width: `${width}px`,
-            height: `${height}px`,
-            backgroundColor: `rgba(${color}, 0.15)`,
-            border: `1.5px solid rgba(${color}, 0.5)`,
-            borderRadius: '3px',
-            cursor: 'pointer',
-            zIndex: '100',
-            transition: 'all 0.15s ease',
-            pointerEvents: 'auto',
-            boxSizing: 'border-box',
-          })
-
-          // Hover effects
-          citationBox.addEventListener('mouseenter', () => {
-            citationBox.style.backgroundColor = `rgba(${color}, 0.3)`
-            citationBox.style.borderColor = `rgba(${color}, 0.7)`
-            citationBox.style.borderWidth = '2px'
-            citationBox.style.boxShadow = `0 2px 8px rgba(${color}, 0.3)`
-          })
-
-          citationBox.addEventListener('mouseleave', () => {
-            citationBox.style.backgroundColor = `rgba(${color}, 0.15)`
-            citationBox.style.borderColor = `rgba(${color}, 0.5)`
-            citationBox.style.borderWidth = '1.5px'
-            citationBox.style.boxShadow = 'none'
-          })
-
-          // ✅ Handle click with preventDefault
-          citationBox.addEventListener('click', (event: Event) => {
-            const mouseEvent = event as MouseEvent
-            mouseEvent.preventDefault()
-            mouseEvent.stopPropagation()
-            console.log(`[CitationPlugin] Clicked: ${annotation.dest}`, metadata)
-            onAnnotationClick(annotation, mouseEvent)
-          }, { capture: true }) // ✅ Use capture phase to intercept before other handlers
-
-          // Tooltip
-          citationBox.title = metadata?.title 
-            ? `${metadata.title}\nClick for details` 
-            : `Citation: ${annotation.dest}\nClick for info`
-
-          // Append to page container
-          pageContainer.appendChild(citationBox)
-        })
-
-        console.log(`✅ [CitationPlugin] Rendered ${pageData.annotations.length} citation boxes on page ${currentPage}`)
-      }, 150)
-    },
-  }
-=======
 "use client"
 
 import { Plugin, PluginOnAnnotationLayerRender, AnnotationType } from '@react-pdf-viewer/core'
@@ -408,5 +206,4 @@
       }, 150)
     },
   }
->>>>>>> a5d9c4e2
 }