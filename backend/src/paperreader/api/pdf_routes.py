import asyncio
import hashlib
import json
import mimetypes
import os
import re
import shutil
import tempfile
import threading
import time
import traceback
import uuid
from datetime import datetime
from pathlib import Path
from typing import Any, Dict, List, Optional

from fastapi import APIRouter, File, Header, HTTPException, Query, UploadFile
from fastapi.responses import FileResponse, StreamingResponse
from paperreader.api.summary_routes import (
    _extract_sections_from_pdf,
    _fill_summary_template,
    _generate_summary_template,
)
from paperreader.models.reference import (
    BoundingBoxSchema,
    CitationMentionSchema,
    ReferenceCreate,
)
from paperreader.services.documents.chunk_repository import replace_document_chunks
from paperreader.services.documents.minio_client import upload_bytes
from paperreader.services.documents.repository import (
    get_document_by_id,
    to_object_id,
    update_document,
    update_document_status,
)
from paperreader.services.documents.summary_repository import upsert_summary
from paperreader.services.parser.grobid_client import GrobidClient
from paperreader.services.parser.pdf_parser import parse_pdf_with_pymupdf
from paperreader.services.parser.pdf_parser_pymupdf import set_parse_cancel_flag
from paperreader.services.parser.reference_extractor import ReferenceExtractorService
from paperreader.services.qa.chunking import split_markdown_into_chunks
from paperreader.services.qa.config import PipelineConfig
from paperreader.services.qa.elasticsearch_client import index_chunks
from paperreader.services.qa.embeddings import get_embedder
from paperreader.services.qa.pipeline import (
    get_pipeline,
    pipeline_status,
    rebuild_pipeline,
    reset_pipeline_state,
    set_cancel_flag,
)
from paperreader.services.references import parse_references, update_reference_link

router = APIRouter()

# MinIO bucket configuration
MINIO_BUCKET = os.getenv("MINIO_BUCKET", "pdf-documents")

# Directory for persisting debug markdown
DEBUG_CHUNKING_DIR = Path(__file__).resolve().parent.parent.parent / "debug_chunking"

# Global cancel flag to stop ongoing parse/embed/chunk operations
_PARSE_CANCEL_FLAG = threading.Event()

# Track files currently being parsed to avoid duplicate parsing
_PARSING_FILES: dict[str, threading.Lock] = {}  # Key: file path, Value: lock
_PARSING_LOCK = threading.Lock()  # Lock for _PARSING_FILES dict

# Simple in-memory job registry to track asynchronous PDF processing jobs
_PDF_JOBS: Dict[str, Dict[str, Any]] = {}
_PDF_JOBS_LOCK = threading.Lock()

_STATUS_EVENTS: Dict[str, asyncio.Event] = {}
_STATUS_EVENTS_LOCK = asyncio.Lock()
_LAST_STATUS_CHANGE: Dict[str, float] = {}


def _register_pdf_job(meta: Dict[str, Any]) -> str:
    job_id = str(uuid.uuid4())
    with _PDF_JOBS_LOCK:
        _PDF_JOBS[job_id] = {
            "status": "queued",
            "created_at": time.time(),
            **meta,
        }
    return job_id


def _update_pdf_job(job_id: str, **updates: Any) -> None:
    with _PDF_JOBS_LOCK:
        job = _PDF_JOBS.get(job_id)
        if not job:
            return
        job.update(**updates)


def _get_pdf_job(job_id: str) -> Optional[Dict[str, Any]]:
    with _PDF_JOBS_LOCK:
        job = _PDF_JOBS.get(job_id)
        if not job:
            return None
        return job.copy()


async def _update_document_safe(
    document_id: Optional[str], updates: Dict[str, Any]
) -> None:
    if not document_id:
        return
    object_id = to_object_id(document_id)
    if not object_id:
        return
    await update_document(object_id, updates)


def _resolve_document_id(
    mapping: Optional[Dict[str, str]], pdf_path: Path
) -> Optional[str]:
    if not mapping:
        return None
    candidates = [pdf_path.name, pdf_path.stem]
    for key in candidates:
        if key in mapping:
            return mapping[key]
    return None


async def _notify_status_change(document_id: str):
    """Notify all SSE listeners that document status changed."""
    if not document_id:
        return

    async with _STATUS_EVENTS_LOCK:
        # Record timestamp of this change
        _LAST_STATUS_CHANGE[document_id] = time.time()

        # Fire event if any listeners exist
        if document_id in _STATUS_EVENTS:
            _STATUS_EVENTS[document_id].set()
            print(f"[EVENT] Notified status change for document {document_id}")
            # Give event loop a chance to process the notification
            await asyncio.sleep(0)
            _STATUS_EVENTS[document_id].clear()
        else:
            print(
                f"[EVENT] Recorded status change for document {document_id} (no active listeners)"
            )


async def _parse_and_chunk_pdf(
    pdf_path: Path,
    temp_output: Path,
    document_id: Optional[str],
    user_id: Optional[str],
    document_owner_cache: Dict[str, Optional[str]],
) -> Dict[str, Any]:
    """
    Complete PDF processing pipeline: Parse, chunk, embed, and index.
    This function handles ALL critical path operations to make document ready.

    Steps:
    1. Parse PDF with PyMuPDF
    2. Upload assets (images, tables) to MinIO
    3. Create chunks from markdown
    4. Save chunks to MongoDB
    5. Generate embeddings
    6. Index to Elasticsearch

    Returns:
        Dict containing:
        - chunks: List of processed chunks
        - metadata: PDF metadata
        - doc_key: Document key
        - result: Parse result with assets
        - embedding_count: Number of embeddings generated
        - elapsed: Total processing time
    """
    print(f"[PDF] 🔍 Starting complete PDF processing for {pdf_path.name}...")
    start_time = time.time()

    # Step 1: Parse PDF
    parse_start = time.time()
    result = await asyncio.to_thread(parse_pdf_with_pymupdf, pdf_path, temp_output)
    parse_elapsed = time.time() - parse_start
    print(
        f"[PDF] ✅ Parse completed for {pdf_path.name} in {parse_elapsed:.2f}s "
        f"(images={len(result.get('image_files') or [])}, "
        f"tables={len(result.get('table_files') or [])})"
    )

    if _PARSE_CANCEL_FLAG.is_set():
        raise RuntimeError("Operation was cancelled")

    markdown_content = result.get("markdown_content")
    if not markdown_content:
        raise ValueError(f"Missing markdown content for {pdf_path.name}")

    metadata = result.get("metadata") or {}
    metadata.setdefault("total_pages", result.get("num_pages") or 0)
    result["metadata"] = metadata

    doc_key = pdf_path.stem
    owner_user_id = user_id

    # Get document owner
    if document_id:
        cached_owner = document_owner_cache.get(document_id)
        if cached_owner is None and document_id not in document_owner_cache:
            owner_object_id = to_object_id(document_id)
            if owner_object_id:
                try:
                    doc_record = await get_document_by_id(owner_object_id)
                    cached_owner = doc_record.get("user_id") if doc_record else None
                except Exception as exc:
                    print(
                        f"[PDF] ⚠️ Failed to load document {document_id} for user lookup: {exc}"
                    )
                    cached_owner = None
            else:
                cached_owner = None
            document_owner_cache[document_id] = cached_owner
        owner_user_id = document_owner_cache.get(document_id, owner_user_id)

    # Step 2: Upload assets to MinIO
    asset_identifier = document_id or doc_key
    if owner_user_id:
        asset_base_prefix = f"{owner_user_id}/document/{asset_identifier}/"
    else:
        asset_base_prefix = f"shared/document/{asset_identifier}/"
    asset_prefix = asset_base_prefix.rstrip("/") + "/"

    # Process images
    image_lookup: Dict[str, Dict[str, Any]] = {}
    for image_meta in result.get("image_files") or []:
        rel_path = image_meta.get("relative_path") or image_meta.get("filename") or ""
        rel_path = rel_path.replace("\\", "/").lstrip("./")
        if not rel_path:
            continue

        src_path = Path(image_meta.get("local_path") or "")
        if not src_path.exists():
            continue

        object_name = f"{asset_prefix}{rel_path}"
        mime_type, _ = mimetypes.guess_type(src_path.name)
        try:
            await upload_bytes(
                MINIO_BUCKET,
                object_name,
                src_path.read_bytes(),
                mime_type or "image/png",
            )
        except Exception as exc:
            print(f"[PDF] ⚠️ Failed to upload image {src_path} to Minio: {exc}")
            continue

        image_lookup[rel_path] = {
            "relative_path": rel_path,
            "object_name": object_name,
            "bucket": MINIO_BUCKET,
            "page": image_meta.get("page"),
            "position": image_meta.get("position"),
            "caption": image_meta.get("caption"),
            "figure_id": image_meta.get("image_id") or image_meta.get("figure_id"),
            "local_path": str(src_path),
        }

    # Process tables
    table_lookup: Dict[str, Dict[str, Any]] = {}
    for table_meta in result.get("table_files") or []:
        rel_path = table_meta.get("relative_path") or table_meta.get("filename") or ""
        rel_path = rel_path.replace("\\", "/").lstrip("./")
        if not rel_path:
            continue

        src_path = Path(table_meta.get("local_path") or "")
        if not src_path.exists():
            continue

        object_name = f"{asset_prefix}{rel_path}"
        mime_type, _ = mimetypes.guess_type(src_path.name)
        try:
            await upload_bytes(
                MINIO_BUCKET,
                object_name,
                src_path.read_bytes(),
                mime_type or "text/csv",
            )
        except Exception as exc:
            print(f"[PDF] ⚠️ Failed to upload table {src_path} to Minio: {exc}")
            continue

        table_lookup[rel_path] = {
            "relative_path": rel_path,
            "object_name": object_name,
            "bucket": MINIO_BUCKET,
            "preview": table_meta.get("preview"),
            "label": table_meta.get("table_id"),
            "local_path": str(src_path),
        }

    result["image_files"] = list(image_lookup.values())
    result["table_files"] = list(table_lookup.values())
    result["assets"] = {
        "images": result["image_files"],
        "tables": result["table_files"],
    }

    # Step 3: Save markdown for debugging
    debug_md_path = DEBUG_CHUNKING_DIR / f"{doc_key}_chunking_debug.md"
    debug_md_path.parent.mkdir(parents=True, exist_ok=True)
    try:
        with open(debug_md_path, "w", encoding="utf-8") as f:
            f.write(markdown_content)
        print(f"[PDF] 💾 Saved markdown for debugging: {debug_md_path}")
    except Exception as exc:
        print(f"[PDF] ⚠️ Failed to save debug markdown: {exc}")

    # Step 4: Chunk the document
    chunk_start = time.time()
    chunks = await asyncio.to_thread(
        split_markdown_into_chunks,
        markdown_content,
        doc_key,
        str(pdf_path),
        assets={"images": image_lookup, "tables": table_lookup},
    )
    chunk_elapsed = time.time() - chunk_start
    print(
        f"[PDF] ✅ Chunked {pdf_path.name} into {len(chunks)} chunks in {chunk_elapsed:.2f}s"
    )

    if not chunks:
        raise ValueError(f"No chunks created for {pdf_path.name}")

    # Step 5: Enrich chunks with asset references
    for idx, chunk in enumerate(chunks):
        chunk_id = hashlib.sha1(
            f"{doc_key}:{idx}:{chunk.get('text', '')[:200]}".encode("utf-8")
        ).hexdigest()
        chunk["chunk_id"] = chunk_id
        chunk["doc_key"] = doc_key
        chunk["document_id"] = document_id

        # Enrich images
        enriched_images: List[Dict[str, Any]] = []
        for img_meta in chunk.get("images") or []:
            key = (img_meta.get("data") or "").replace("\\", "/").lstrip("./")
            lookup = image_lookup.get(key) or image_lookup.get(
                f"images/{Path(key).name}"
            )
            if lookup:
                enriched_images.append(
                    {
                        "caption": lookup.get("caption") or img_meta.get("caption"),
                        "figure_id": lookup.get("figure_id")
                        or img_meta.get("figure_id"),
                        "bucket": lookup.get("bucket"),
                        "object_name": lookup.get("object_name"),
                        "relative_path": lookup.get("relative_path"),
                        "page": lookup.get("page"),
                        "position": lookup.get("position"),
                        "data": lookup.get("object_name"),
                    }
                )
            else:
                enriched_images.append(img_meta)
        if enriched_images:
            chunk["images"] = enriched_images
        else:
            chunk.pop("images", None)

        # Enrich tables
        enriched_tables: List[Dict[str, Any]] = []
        for tbl_meta in chunk.get("tables") or []:
            key = (
                (tbl_meta.get("data") or tbl_meta.get("relative_path") or "")
                .replace("\\", "/")
                .lstrip("./")
            )
            lookup = table_lookup.get(key) or table_lookup.get(
                f"tables/{Path(key).name}"
            )
            if lookup:
                enriched_tables.append(
                    {
                        "label": lookup.get("label") or tbl_meta.get("label"),
                        "bucket": lookup.get("bucket"),
                        "object_name": lookup.get("object_name"),
                        "relative_path": lookup.get("relative_path"),
                        "data": lookup.get("object_name"),
                        "preview": lookup.get("preview"),
                    }
                )
            else:
                enriched_tables.append(tbl_meta)
        if enriched_tables:
            chunk["tables"] = enriched_tables
        else:
            chunk.pop("tables", None)

    # Step 6: Save chunks to MongoDB
    print(f"[PDF] 💾 Saving {len(chunks)} chunks to MongoDB for {pdf_path.name}...")
    mongo_start = time.time()
    await replace_document_chunks(
        document_id=document_id,
        chunks=chunks,
    )
    mongo_elapsed = time.time() - mongo_start
    print(
        f"[PDF] ✅ Saved {len(chunks)} chunks to MongoDB in {mongo_elapsed:.2f}s for {pdf_path.name}"
    )

    # Step 7: Generate embeddings
    print(
        f"[PDF] 🔢 Generating embeddings for {len(chunks)} chunks for {pdf_path.name}..."
    )
    embed_start = time.time()
    embedder = get_embedder(None)

    try:
        chunk_embeddings = await asyncio.to_thread(
            embedder.embed_chunks,
            chunks,
            doc_key,
        )
        embed_elapsed = time.time() - embed_start
        print(
            f"[PDF] ✅ Generated {len(chunk_embeddings)} embeddings in {embed_elapsed:.2f}s for {pdf_path.name}"
        )
    except Exception as embed_exc:
        embed_elapsed = time.time() - embed_start
        print(
            f"[PDF] ❌ Failed to generate embeddings for {pdf_path.name} (took {embed_elapsed:.2f}s): {embed_exc}"
        )
        import traceback

        print(f"[PDF] Traceback: {traceback.format_exc()}")
        raise  # Re-raise to stop processing

    # Step 8: Index to Elasticsearch
    print(
        f"[PDF] 📤 Indexing {len(chunks)} chunks to Elasticsearch for {pdf_path.name}..."
    )
    es_start = time.time()

    try:
        await index_chunks(
            document_id=document_id,
            chunks=chunks,
            embeddings=chunk_embeddings,
        )
        es_elapsed = time.time() - es_start
        print(
            f"[PDF] ✅ Indexed {len(chunks)} chunks to Elasticsearch in {es_elapsed:.2f}s for {pdf_path.name}"
        )
    except Exception as es_exc:
        es_elapsed = time.time() - es_start
        print(
            f"[PDF] ⚠️ Failed to index chunks to Elasticsearch for {pdf_path.name} (took {es_elapsed:.2f}s): {es_exc}"
        )
        import traceback

        print(f"[PDF] Traceback: {traceback.format_exc()}")
        # Don't fail - chunks are in MongoDB, can retry indexing later

    total_elapsed = time.time() - start_time
    print(
        f"[PDF] ✅ Complete processing finished for {pdf_path.name} in {total_elapsed:.2f}s"
    )

    if document_id:
        await _update_document_safe(
            document_id,
            {
                "embedding_status": "ready",
                "embedding_updated_at": datetime.utcnow(),
                "status": "ready",
            },
        )
        # Notify SSE listeners
        await _notify_status_change(document_id)

    return {
        "chunks": chunks,
        "metadata": metadata,
        "doc_key": doc_key,
        "result": result,
        "embedding_count": len(chunk_embeddings),
        "elapsed": total_elapsed,
        "timings": {
            "parse": parse_elapsed,
            "chunk": chunk_elapsed,
            "mongo": mongo_elapsed,
            "embed": embed_elapsed,
            "elasticsearch": es_elapsed,
            "total": total_elapsed,
        },
    }


async def _process_summary(
    pdf_path: Path,
    document_id: Optional[str],
) -> Dict[str, Any]:
    """
    Generate summary for a PDF document.
    This is independent of the main parsing pipeline.

    Steps:
    1. Extract sections from PDF
    2. Generate summary template based on section names
    3. Fill template with actual content
    4. Save summary to database

    Returns:
        Dict containing:
        - status: "success" or "error"
        - section_count: Number of sections found
        - elapsed: Processing time
    """
    print(f"[SUMMARY] 📝 Starting summary generation for {pdf_path.name}...")
    start_time = time.time()

    try:
        # Update document status to processing
        if document_id:
            await _update_document_safe(
                document_id,
                {
                    "summary_status": "processing",
                },
            )

        # Step 1: Extract sections from PDF
        sections = await asyncio.to_thread(_extract_sections_from_pdf, pdf_path)

        if not sections:
            raise ValueError("No sections found in PDF")

        section_names = [s["title"] for s in sections if s.get("type") == "section"]

        if not section_names:
            raise ValueError("No section titles found")

        print(f"[SUMMARY] Found {len(section_names)} sections in {pdf_path.name}")

        # Step 2: Generate summary template
        important_sections, summary_template = await _generate_summary_template(
            section_names
        )

        print(
            f"[SUMMARY] Generated template with {len(important_sections)} important sections"
        )

        # Step 3: Fill template with content
        filled_summary = await _fill_summary_template(
            summary_template, important_sections, sections
        )

        # Step 4: Save to database
        if document_id:
            doc_object_id = to_object_id(document_id)
            if doc_object_id:
                await upsert_summary(
                    doc_object_id,
                    filled_summary,
                    important_sections,
                )
                print(f"[SUMMARY] Saved summary to database for document {document_id}")

        elapsed = time.time() - start_time
        print(
            f"[SUMMARY] ✅ Generated and saved summary for {pdf_path.name} "
            f"in {elapsed:.2f}s"
        )

        # Update document status to ready
        if document_id:
            await _update_document_safe(
                document_id,
                {
                    "summary_status": "ready",
                    "summary_updated_at": datetime.utcnow(),
                },
            )
            await _notify_status_change(document_id)

        return {
            "status": "success",
            "section_count": len(sections),
            "important_sections": len(important_sections),
            "elapsed": elapsed,
        }

    except Exception as exc:
        elapsed = time.time() - start_time
        print(
            f"[SUMMARY] ❌ Failed to generate summary for {pdf_path.name} "
            f"(took {elapsed:.2f}s): {exc}"
        )
        import traceback

        print(f"[SUMMARY] Traceback: {traceback.format_exc()}")

        # Update document status to error
        if document_id:
            await _update_document_safe(
                document_id,
                {
                    "summary_status": "error",
                    "summary_error": str(exc),
                },
            )
            await _notify_status_change(document_id)

        return {
            "status": "error",
            "error": str(exc),
            "elapsed": elapsed,
        }


async def _process_references(
    pdf_path: Path,
    document_id: Optional[str],
) -> Dict[str, Any]:
    """
    Extract references from a PDF document using ReferenceService.
    This is independent of the main parsing pipeline.

    Steps:
    1. Use ReferenceService to extract references from PDF
    2. Service handles GROBID processing and database storage
    3. Return result summary

    Returns:
        Dict containing:
        - status: "success" or "error"
        - reference_count: Number of references found
        - elapsed: Processing time
    """
    print(f"[REFERENCE] 📚 Starting reference extraction for {pdf_path.name}...")
    start_time = time.time()

    try:
        # Update document status to processing
        if document_id:
            await _update_document_safe(
                document_id,
                {
                    "reference_status": "processing",
                },
            )

        # Import ReferenceService
        from paperreader.services.references.reference_service import ReferenceService

        # Initialize service
        reference_service = ReferenceService()

        print(f"[REFERENCE] Processing {pdf_path.name} with ReferenceService...")

        # Extract and save references using the service
        # This handles GROBID processing and database storage
        references = await reference_service.extract_and_save_references(
            pdf_path=pdf_path,
            document_id=document_id,
        )

        reference_count = len(references)

        print(
            f"[REFERENCE] Service extracted {reference_count} references for {pdf_path.name}"
        )

        elapsed = time.time() - start_time
        print(
            f"[REFERENCE] ✅ Extracted and saved {reference_count} references "
            f"for {pdf_path.name} in {elapsed:.2f}s"
        )

        # Update document status to ready
        if document_id:
            await _update_document_safe(
                document_id,
                {
                    "reference_status": "ready",
                    "reference_count": reference_count,
                    "reference_updated_at": datetime.utcnow(),
                },
            )
            await _notify_status_change(document_id)

        return {
            "status": "success",
            "reference_count": reference_count,
            "elapsed": elapsed,
        }

    except Exception as exc:
        elapsed = time.time() - start_time
        print(
            f"[REFERENCE] ❌ Failed to extract references for {pdf_path.name} "
            f"(took {elapsed:.2f}s): {exc}"
        )
        import traceback

        print(f"[REFERENCE] Traceback: {traceback.format_exc()}")

        # Update document status to error
        if document_id:
            await _update_document_safe(
                document_id,
                {
                    "reference_status": "error",
                    "reference_error": str(exc),
                },
            )
            await _notify_status_change(document_id)

        return {
            "status": "error",
            "error": str(exc),
            "elapsed": elapsed,
        }

<<<<<<< HEAD
=======
async def _process_skimming(
    pdf_path: Path,
    document_id: Optional[str],
) -> Dict[str, Any]:
    """
    Process skimming highlights for a PDF document.
    This is independent of the main parsing pipeline.

    Steps:
    1. Read PDF file bytes
    2. Call skimming service to process and get highlights
    3. Save highlights to database

    Returns:
        Dict containing:
        - status: "success" or "error"
        - highlight_count: Number of highlights found
        - elapsed: Processing time
    """
    print(f"[SKIMMING] 📄 Starting skimming processing for {pdf_path.name}...")
    start_time = time.time()

    try:
        # Update document status to processing
        if document_id:
            await _update_document_safe(
                document_id,
                {
                    "skimming_status": "processing",
                },
            )

        # Step 1: Read PDF file bytes
        pdf_bytes = pdf_path.read_bytes()
        file_stem = pdf_path.stem

        # Step 2: Process and get highlights (using default medium preset)
        from paperreader.services.skimming.skimming_service import (
            process_and_highlight,
            get_preset_params,
        )
        from paperreader.services.skimming.repository import save_skimming_highlights

        preset = "medium"
        preset_params = get_preset_params(preset)
        alpha = preset_params["alpha"]
        ratio = preset_params["ratio"]

        result = await process_and_highlight(
            file_name=file_stem,
            pdf_file=pdf_bytes,
            alpha=alpha,
            ratio=ratio,
            cache_dir=None,  # No file system cache - only use MongoDB
        )

        highlights = result.get("highlights", [])

        # Step 3: Save to database
        if document_id and highlights:
            await save_skimming_highlights(
                document_id=document_id,
                file_name=pdf_path.name,
                preset=preset,
                alpha=alpha,
                ratio=ratio,
                highlights=highlights,
            )
            print(
                f"[SKIMMING] Saved {len(highlights)} highlights to database for document {document_id}"
            )

        elapsed = time.time() - start_time
        print(
            f"[SKIMMING] ✅ Processed skimming for {pdf_path.name} "
            f"({len(highlights)} highlights) in {elapsed:.2f}s"
        )

        # Update document status to ready
        if document_id:
            await _update_document_safe(
                document_id,
                {
                    "skimming_status": "ready",
                    "skimming_updated_at": datetime.utcnow(),
                },
            )
            await _notify_status_change(document_id)

        return {
            "status": "success",
            "highlight_count": len(highlights),
            "elapsed": elapsed,
        }

    except Exception as exc:
        elapsed = time.time() - start_time
        print(
            f"[SKIMMING] ❌ Failed to process skimming for {pdf_path.name} "
            f"(took {elapsed:.2f}s): {exc}"
        )
        import traceback

        print(f"[SKIMMING] Traceback: {traceback.format_exc()}")

        # Update document status to error
        if document_id:
            await _update_document_safe(
                document_id,
                {
                    "skimming_status": "error",
                    "skimming_error": str(exc),
                },
            )
            await _notify_status_change(document_id)

        return {
            "status": "error",
            "error": str(exc),
            "elapsed": elapsed,
        }
>>>>>>> 6121be67

async def _process_saved_pdfs(
    saved_paths: List[Path],
    *,
    document_map: Optional[Dict[str, str]] = None,
    job_id: Optional[str] = None,
    user_id: Optional[str] = None,
) -> Dict[str, Any]:
    """
    Main orchestrator for PDF processing.
    Launches all processing tasks in parallel for each PDF.

    For each PDF, runs these tasks concurrently:
    1. Parse, chunk, embed, and index (main processing)
    2. Generate summary (independent)
    3. Extract references (independent)
<<<<<<< HEAD

    All three tasks run in parallel and don't block each other.
=======
    4. Process skimming highlights (independent)

    All four tasks run in parallel and don't block each other.
>>>>>>> 6121be67
    """
    if not saved_paths:
        payload = {"status": "ok", "count": 0, "results": []}
        if job_id:
            _update_pdf_job(job_id, status="completed", result=payload)
        return payload

    _PARSE_CANCEL_FLAG.clear()

    parse_results: List[Dict[str, Any]] = []
    document_updates: Dict[str, Dict[str, Any]] = {}
    all_document_ids = set(document_map.values()) if document_map else set()
    document_owner_cache: Dict[str, Optional[str]] = {}

    try:
        for index, pdf_path in enumerate(saved_paths, start=1):
            if _PARSE_CANCEL_FLAG.is_set():
                raise RuntimeError("Operation was cancelled")

            # Lock management
            pdf_key = str(pdf_path.resolve())
            with _PARSING_LOCK:
                if pdf_key not in _PARSING_FILES:
                    _PARSING_FILES[pdf_key] = threading.Lock()
                file_lock = _PARSING_FILES[pdf_key]

            acquired = file_lock.acquire(blocking=False)
            if not acquired:
                print(
                    f"[PDF] ⏳ {pdf_path.name} is already being parsed, waiting briefly..."
                )
                for _ in range(10):
                    await asyncio.sleep(0.1)
                    if file_lock.acquire(blocking=False):
                        acquired = True
                        break
                if not acquired:
                    print(
                        f"[PDF] ⚠️ {pdf_path.name} is still being parsed elsewhere, skipping duplicate"
                    )
                    continue

            temp_output = Path(tempfile.mkdtemp(prefix=f"parsed_{pdf_path.stem}_"))

            try:
                print(f"[PDF] [{index}/{len(saved_paths)}] Processing {pdf_path.name}")

                document_id = _resolve_document_id(document_map, pdf_path)
                if document_id:
                    all_document_ids.add(document_id)

                    # Set initial status for all tasks
                    await _update_document_safe(
                        document_id,
                        {
                            "status": "processing",
                            "embedding_status": "processing",
                            "summary_status": "processing",
                            "reference_status": "processing",
<<<<<<< HEAD
=======
                            "skimming_status": "processing",
>>>>>>> 6121be67
                        },
                    )

                # Launch all three tasks in parallel - they don't block each other
                print(f"[PDF] 🚀 Launching parallel tasks for {pdf_path.name}...")

                parse_task = asyncio.create_task(
                    _parse_and_chunk_pdf(
                        pdf_path=pdf_path,
                        temp_output=temp_output,
                        document_id=document_id,
                        user_id=user_id,
                        document_owner_cache=document_owner_cache,
                    )
                )

                summary_task = asyncio.create_task(
                    _process_summary(pdf_path, document_id)
                )

                reference_task = asyncio.create_task(
                    _process_references(pdf_path, document_id)
                )

<<<<<<< HEAD
                # Wait for all tasks to complete (don't fail if one fails)
                all_results = await asyncio.gather(
                    parse_task, summary_task, reference_task, return_exceptions=True
                )

                # Extract results
                parse_result = (
                    all_results[0]
                    if not isinstance(all_results[0], Exception)
                    else {"status": "error", "error": str(all_results[0])}
                )
=======
                skimming_task = asyncio.create_task(
                    _process_skimming(pdf_path, document_id)
                )

                # Wait for all tasks to complete (don't fail if one fails)
                all_results = await asyncio.gather(
                    parse_task, summary_task, reference_task, skimming_task, return_exceptions=True
                )

                # Extract results
                parse_result = (
                    all_results[0]
                    if not isinstance(all_results[0], Exception)
                    else {"status": "error", "error": str(all_results[0])}
                )
>>>>>>> 6121be67
                summary_result = (
                    all_results[1]
                    if not isinstance(all_results[1], Exception)
                    else {"status": "error", "error": str(all_results[1])}
                )
                reference_result = (
                    all_results[2]
                    if not isinstance(all_results[2], Exception)
                    else {"status": "error", "error": str(all_results[2])}
                )
<<<<<<< HEAD
=======
                skimming_result = (
                    all_results[3]
                    if not isinstance(all_results[3], Exception)
                    else {"status": "error", "error": str(all_results[3])}
                )
>>>>>>> 6121be67

                # Log results for each task
                if isinstance(parse_result, dict) and "chunks" in parse_result:
                    chunks = parse_result["chunks"]
                    metadata = parse_result["metadata"]
                    result = parse_result["result"]

                    print(
                        f"[PDF] ✅ Parse/chunk/embed/index completed for {pdf_path.name} "
                        f"({len(chunks)} chunks, {parse_result.get('embedding_count', 0)} embeddings)"
                    )

                    # Update document with main processing results
                    if document_id:
                        fallback_title = pdf_path.stem
                        resolved_title = metadata.get("title") or fallback_title
                        if not str(resolved_title).strip():
                            resolved_title = fallback_title

                        keywords_value = metadata.get("keywords")
                        if isinstance(keywords_value, str):
                            keywords_list = [
                                k.strip()
                                for k in re.split(r"[;,]", keywords_value)
                                if k.strip()
                            ]
                        elif isinstance(keywords_value, list):
                            keywords_list = [
                                str(k).strip() for k in keywords_value if str(k).strip()
                            ]
                        else:
                            keywords_list = []

                        total_pages = (
                            metadata.get("total_pages") or result.get("num_pages") or 0
                        )

                        await _update_document_safe(
                            document_id,
                            {
                                "status": "ready",
                                "num_pages": total_pages,
                                "total_pages": total_pages,
                                "title": resolved_title,
                                "author": metadata.get("author") or "",
                                "subject": metadata.get("subject") or "",
                                "keywords": keywords_list,
                                "chunk_count": len(chunks),
                                "metadata": metadata,
                            },
                        )
                else:
                    print(
                        f"[PDF] ❌ Parse/chunk/embed/index failed for {pdf_path.name}: "
                        f"{parse_result.get('error', 'Unknown error')}"
<<<<<<< HEAD
                    )
                    result = {}
                    metadata = {}
                    chunks = []

                if summary_result.get("status") == "success":
                    print(
                        f"[PDF] ✅ Summary completed for {pdf_path.name} "
                        f"({summary_result.get('section_count', 0)} sections)"
                    )
                else:
                    print(
                        f"[PDF] ⚠️ Summary failed for {pdf_path.name}: "
                        f"{summary_result.get('error', 'Unknown error')}"
                    )

                if reference_result.get("status") == "success":
                    print(
                        f"[PDF] ✅ References completed for {pdf_path.name} "
                        f"({reference_result.get('reference_count', 0)} references)"
                    )
                else:
                    print(
                        f"[PDF] ⚠️ References failed for {pdf_path.name}: "
                        f"{reference_result.get('error', 'Unknown error')}"
                    )
=======
                    )
                    result = {}
                    metadata = {}
                    chunks = []

                if summary_result.get("status") == "success":
                    print(
                        f"[PDF] ✅ Summary completed for {pdf_path.name} "
                        f"({summary_result.get('section_count', 0)} sections)"
                    )
                else:
                    print(
                        f"[PDF] ⚠️ Summary failed for {pdf_path.name}: "
                        f"{summary_result.get('error', 'Unknown error')}"
                    )

                if reference_result.get("status") == "success":
                    print(
                        f"[PDF] ✅ References completed for {pdf_path.name} "
                        f"({reference_result.get('reference_count', 0)} references)"
                    )
                else:
                    print(
                        f"[PDF] ⚠️ References failed for {pdf_path.name}: "
                        f"{reference_result.get('error', 'Unknown error')}"
                    )

                if skimming_result.get("status") == "success":
                    print(
                        f"[PDF] ✅ Skimming completed for {pdf_path.name} "
                        f"({skimming_result.get('highlight_count', 0)} highlights)"
                    )
                else:
                    print(
                        f"[PDF] ⚠️ Skimming failed for {pdf_path.name}: "
                        f"{skimming_result.get('error', 'Unknown error')}"
                    )
>>>>>>> 6121be67

                print(
                    f"[PDF] ✅ COMPLETED all processing for {pdf_path.name} "
                    f"(PDF {index}/{len(saved_paths)})"
                )

                parse_results.append(
                    {
                        "pdf": str(pdf_path),
                        "outputs": (
                            result
                            if isinstance(parse_result, dict)
                            and "result" in parse_result
                            else {}
                        ),
                        "document_id": document_id,
                        "timings": (
                            parse_result.get("timings", {})
                            if isinstance(parse_result, dict)
                            else {}
                        ),
                        "embedding_count": (
                            parse_result.get("embedding_count", 0)
                            if isinstance(parse_result, dict)
                            else 0
                        ),
                        "summary_result": summary_result,
                        "reference_result": reference_result,
<<<<<<< HEAD
=======
                        "skimming_result": skimming_result,
>>>>>>> 6121be67
                    }
                )

            finally:
                shutil.rmtree(temp_output, ignore_errors=True)
                file_lock.release()
                with _PARSING_LOCK:
                    if (
                        pdf_key in _PARSING_FILES
                        and not _PARSING_FILES[pdf_key].locked()
                    ):
                        del _PARSING_FILES[pdf_key]

        if _PARSE_CANCEL_FLAG.is_set():
            raise RuntimeError("Operation was cancelled")

        payload = {
            "status": "ok",
            "count": len(parse_results),
            "results": parse_results,
        }
        if job_id:
            _update_pdf_job(job_id, status="completed", result=payload)
        return payload

    except RuntimeError as exc:
        if "cancelled" in str(exc).lower():
            if job_id:
                _update_pdf_job(job_id, status="cancelled", error=str(exc))
            for doc_id in all_document_ids:
                await _update_document_safe(doc_id, {"status": "cancelled"})
            return {
                "status": "cancelled",
                "message": str(exc),
                "count": len(parse_results),
                "results": parse_results,
            }
        if job_id:
            _update_pdf_job(job_id, status="failed", error=str(exc))
        for doc_id in all_document_ids:
            await _update_document_safe(doc_id, {"status": "error"})
        raise


async def _run_pdf_job(
    saved_paths: List[Path],
    document_map: Optional[Dict[str, str]],
    job_id: str,
    user_id: Optional[str],
) -> None:
    try:
        _update_pdf_job(job_id, status="running")
        await _process_saved_pdfs(
            saved_paths,
            document_map=document_map,
            job_id=job_id,
            user_id=user_id,
        )
    except Exception as exc:
        # _process_saved_pdfs already updates job status; just log to avoid warnings
        print(f"[PDF] ⚠️ Background job {job_id} failed: {exc}")


# Set cancel flag in pipeline module so it can check during build
set_cancel_flag(_PARSE_CANCEL_FLAG)
# Set cancel flag in parser module so it can check during parsing
set_parse_cancel_flag(_PARSE_CANCEL_FLAG)


# @router.post("/upload-pdf/")
# async def upload_pdf(file: UploadFile = File(...)):
#     if not file.filename.endswith(".pdf"):
#         raise HTTPException(status_code=400, detail="Only PDF files are allowed")

#     # Save the uploaded PDF temporarily
#     temp_dir = Path(tempfile.mkdtemp())
#     temp_file = temp_dir / file.filename

#     with temp_file.open("wb") as f:
#         shutil.copyfileobj(file.file, f)

#     # ✅ Return the same PDF file back as response
#     return FileResponse(
#         path=temp_file, filename=file.filename, media_type="application/pdf"
#     )


@router.post("/upload-and-parse/")
async def upload_and_parse_pdf(file: UploadFile = File(...)):
    temp_dir = Path(tempfile.mkdtemp())
    input_pdf_path = temp_dir / file.filename

    with input_pdf_path.open("wb") as f:
        shutil.copyfileobj(file.file, f)

    try:
        size = input_pdf_path.stat().st_size
    except Exception:
        size = -1
    print(
        f"[PDF] Received upload: name={file.filename}, size={size} bytes, temp={input_pdf_path}"
    )

    try:
        payload = await _process_saved_pdfs([input_pdf_path], user_id=None)
        return payload
    finally:
        try:
            shutil.rmtree(temp_dir)
        except Exception:
            pass


@router.get("/status")
async def qa_status(
    pdf_name: Optional[str] = Query(None, description="PDF name to check status for"),
    document_key: Optional[str] = Query(
        None, description="Document key to check status for"
    ),
    document_id: Optional[str] = Query(
        None, description="Document ID to check status for"
    ),
):
    """Return readiness status for QA pipeline by checking database instead of cache."""
    try:
        status = await pipeline_status(pdf_name=pdf_name, document_id=document_id)
        # Status logging is handled in pipeline.py
        return status
    except Exception as e:
        print(f"[STATUS] Error getting pipeline status: {e}")
        import traceback

        print(f"[STATUS] Traceback: {traceback.format_exc()}")
        return {"building": False, "ready": False, "error": str(e)}


@router.get("/status/stream")
async def stream_qa_status(
    pdf_name: Optional[str] = Query(None, description="PDF name to check status for"),
    document_key: Optional[str] = Query(
        None, description="Document key to check status for"
    ),
    document_id: Optional[str] = Query(
        None, description="Document ID to check status for"
    ),
):
    """
    Event-driven status streaming via SSE - NO POLLING, NO REPLICA SETS NEEDED!

    Handles late connections by checking if any changes occurred before client connected.
    """
    if not document_id:
        raise HTTPException(400, "document_id is required for event-driven streaming")

    async def event_generator():
        connection_time = time.time()

        # Register event listener for this document
        async with _STATUS_EVENTS_LOCK:
            if document_id not in _STATUS_EVENTS:
                _STATUS_EVENTS[document_id] = asyncio.Event()
            event = _STATUS_EVENTS[document_id]

            # Check if any changes happened BEFORE client connected
            last_change_time = _LAST_STATUS_CHANGE.get(document_id, 0)
            missed_changes = last_change_time > 0 and last_change_time < connection_time

        print(f"[SSE] 📡 Event-driven client connected for document {document_id}")

        if missed_changes:
            print(
                f"[SSE] ⚠️ Client connected {connection_time - last_change_time:.1f}s "
                f"AFTER last status change - checking for missed updates"
            )

        try:
            # Send initial status immediately
            status = await pipeline_status(document_id=document_id)
            yield f"data: {json.dumps(status)}\n\n"

            print(
                f"[SSE] Initial status: "
                f"embedding={status.get('embedding_status')}, "
                f"summary={status.get('summary_status')}, "
                f"reference={status.get('reference_status')}, "
<<<<<<< HEAD
=======
                f"skimming={status.get('skimming_status')}, "  
>>>>>>> 6121be67
                f"available_features={status.get('available_features')}"
            )

            # Check if already complete
            if status.get("all_ready"):
                print(f"[SSE] ✅ All tasks already complete for {document_id}")
                # Cleanup timestamp
                async with _STATUS_EVENTS_LOCK:
                    _LAST_STATUS_CHANGE.pop(document_id, None)
                return

            # Check if any tasks completed before client connected (catch-up mechanism)
            embedding_ready = status.get("embedding_ready", False)
            summary_ready = status.get("summary_ready", False)
            reference_ready = status.get("reference_ready", False)
<<<<<<< HEAD

            # If any feature is already available, log it
            if embedding_ready or summary_ready or reference_ready:
=======
            skimming_ready = status.get("skimming_ready", False) 

            # If any feature is already available, log it
            if embedding_ready or summary_ready or reference_ready or skimming_ready: 
>>>>>>> 6121be67
                available = status.get("available_features", [])
                print(
                    f"[SSE] 🎯 Client connected late - some features already available: {available}"
                )

                if missed_changes:
                    print(
                        f"[SSE] 🔄 Confirmed missed updates: "
                        f"reference_ready={reference_ready}, "
                        f"summary_ready={summary_ready}, "
<<<<<<< HEAD
                        f"embedding_ready={embedding_ready}"
=======
                        f"embedding_ready={embedding_ready}, "
                        f"skimming_ready={skimming_ready}" 
>>>>>>> 6121be67
                    )

                # Check if all tasks are done (terminal states)
                embedding_done = (
                    status.get("embedding_status") in ["ready", "error"]
                    or embedding_ready
                )
                summary_done = status.get("summary_status") in ["ready", "error"]
                reference_done = status.get("reference_status") in ["ready", "error"]
<<<<<<< HEAD

                if embedding_done and summary_done and reference_done:
=======
                skimming_done = status.get("skimming_status") in ["ready", "error"]  

                if embedding_done and summary_done and reference_done and skimming_done: 
>>>>>>> 6121be67
                    print(
                        f"[SSE] ✅ All tasks already in terminal state, closing stream immediately"
                    )
                    print(f"[SSE] Final available features: {available}")

                    # Cleanup timestamp
                    async with _STATUS_EVENTS_LOCK:
                        _LAST_STATUS_CHANGE.pop(document_id, None)

                    # Send one final update with terminal state
                    final_msg = {
                        **status,
                        "message": f"✅ All processing complete. Available: {', '.join(available)}",
                    }
                    yield f"data: {json.dumps(final_msg)}\n\n"
                    return

            # Event-driven waiting - NO POLLING!
            max_wait_time = 600  # 10 minutes total
            start_time = time.time()
            heartbeat_interval = 30  # Heartbeat every 30s to keep connection alive
            last_heartbeat = start_time

            while time.time() - start_time < max_wait_time:
                current_time = time.time()
                time_remaining = max_wait_time - (current_time - start_time)

                # Calculate next timeout (for heartbeat or remaining time)
                next_timeout = min(
                    heartbeat_interval - (current_time - last_heartbeat), time_remaining
                )

                if next_timeout <= 0:
                    # Send heartbeat
                    yield f": heartbeat\n\n"
                    last_heartbeat = current_time
                    continue

                try:
                    # Wait for event notification (NO POLLING - blocks until notified!)
                    await asyncio.wait_for(event.wait(), timeout=next_timeout)

                    # Event fired! Status changed, get new status
                    print(f"[SSE] 🔔 Event fired for {document_id} - status changed!")
                    status = await pipeline_status(document_id=document_id)
                    yield f"data: {json.dumps(status)}\n\n"

                    print(
                        f"[SSE] Updated: "
                        f"embedding_ready={status.get('embedding_ready')}, "
                        f"summary_ready={status.get('summary_ready')}, "
                        f"reference_ready={status.get('reference_ready')}, "
<<<<<<< HEAD
=======
                        f"skimming_ready={status.get('skimming_ready')}, "  
>>>>>>> 6121be67
                        f"available={status.get('available_features')}"
                    )

                    # Stop if all done
                    if status.get("all_ready"):
                        print(f"[SSE] ✅ All tasks complete for {document_id}")
                        # Cleanup timestamp
                        async with _STATUS_EVENTS_LOCK:
                            _LAST_STATUS_CHANGE.pop(document_id, None)
                        break

                    # Stop on critical error
                    if status.get("stage") == "error":
                        print(f"[SSE] ❌ Critical error for {document_id}")
                        break

                    # Check if all tasks reached terminal state
                    embedding_done = status.get("embedding_status") in [
                        "ready",
                        "error",
                    ] or status.get("embedding_ready")
                    summary_done = status.get("summary_status") in ["ready", "error"]
                    reference_done = status.get("reference_status") in [
                        "ready",
                        "error",
                    ]
<<<<<<< HEAD

                    if embedding_done and summary_done and reference_done:
=======
                    skimming_done = status.get("skimming_status") in ["ready", "error"] 
                    if embedding_done and summary_done and reference_done and skimming_done: 
>>>>>>> 6121be67
                        print(
                            f"[SSE] ✅ All tasks reached terminal state for {document_id}"
                        )

                        # Log final state
                        available = status.get("available_features", [])
                        if available:
                            print(f"[SSE] ✅ Final available features: {available}")

                        # Log any errors
                        errors = []
                        if status.get("summary_error"):
                            errors.append(f"Summary: {status.get('summary_error')}")
                        if status.get("reference_error"):
                            errors.append(f"Reference: {status.get('reference_error')}")
                        if status.get("embedding_error"):
                            errors.append(f"Embedding: {status.get('embedding_error')}")
<<<<<<< HEAD
=======
                        if status.get("skimming_error"):  # Thêm dòng này
                            errors.append(f"Skimming: {status.get('skimming_error')}")  # Thêm dòng này
>>>>>>> 6121be67
                        if errors:
                            print(f"[SSE] ⚠️ Task errors: {'; '.join(errors)}")

                        # Cleanup timestamp
                        async with _STATUS_EVENTS_LOCK:
                            _LAST_STATUS_CHANGE.pop(document_id, None)

                        break

                except asyncio.TimeoutError:
                    # Timeout - send heartbeat
                    yield f": heartbeat\n\n"
                    last_heartbeat = current_time
                    continue

            # Max wait time reached
            if time.time() - start_time >= max_wait_time:
                print(f"[SSE] ⏱️ Timeout for {document_id}")
                final_status = await pipeline_status(document_id=document_id)
                available = final_status.get("available_features", [])

                timeout_msg = {
                    "stage": "timeout",
                    "message": f"Stream timeout. Available: {', '.join(available)}",
                    "available_features": available,
                    "embedding_ready": final_status.get("embedding_ready", False),
                    "summary_ready": final_status.get("summary_ready", False),
                    "reference_ready": final_status.get("reference_ready", False),
<<<<<<< HEAD
=======
                    "skimming_ready": final_status.get("skimming_ready", False), 
>>>>>>> 6121be67
                }
                yield f"data: {json.dumps(timeout_msg)}\n\n"

        except Exception as e:
            print(f"[SSE] ❌ Error for {document_id}: {e}")
            import traceback

            print(f"[SSE] Traceback: {traceback.format_exc()}")

            error_msg = {
                "error": str(e),
                "stage": "error",
                "ready": False,
                "all_ready": False,
            }
            yield f"data: {json.dumps(error_msg)}\n\n"

        finally:
            # Cleanup event when client disconnects
            async with _STATUS_EVENTS_LOCK:
                if document_id in _STATUS_EVENTS:
                    del _STATUS_EVENTS[document_id]
                    print(
                        f"[SSE] 🔌 Disconnected and cleaned up event for {document_id}"
                    )

    return StreamingResponse(event_generator(), media_type="text/event-stream")


@router.get("/references")
async def get_references():
    """Extract and return references from the parsed PDF with clickable links."""
    try:
        # Get pipeline to access parsed data
        pipeline = await get_pipeline()
        if not pipeline or not pipeline.config:
            return {"status": "empty", "references": []}

        # Try to load cached references first
        cfg = PipelineConfig()
        data_dir = Path(cfg.data_dir)
        cache_file = data_dir / "references_cache.json"

        # Check if we have cached references
        if cache_file.exists():
            print(f"[REFERENCES] Loading cached references from {cache_file}")
            with open(cache_file, "r", encoding="utf-8") as f:
                cached_data = json.load(f)
                return {
                    "status": "ok",
                    "references": cached_data.get("references", []),
                    "count": len(cached_data.get("references", [])),
                }

        # If not cached, parse from markdown
        # Get markdown file path from pipeline artifacts
        if not pipeline.artifacts or not pipeline.artifacts.chunks:
            print("[REFERENCES] No chunks available yet, cannot extract references")
            return {"status": "empty", "references": []}

        # Find markdown file from data_dir
        # Look for markdown files in data_dir
        md_files = list(data_dir.glob("**/*-embedded.md"))
        if not md_files:
            md_files = list(data_dir.glob("**/*.md"))

        if not md_files:
            print("[REFERENCES] No markdown file found")
            return {"status": "empty", "references": []}

        # Use the most recent markdown file
        md_file = max(md_files, key=lambda p: p.stat().st_mtime)
        print(f"[REFERENCES] Reading markdown from {md_file}")

        with open(md_file, "r", encoding="utf-8") as f:
            markdown_content = f.read()

        # Extract references section
        from paperreader.services.parser.pdf_parser_pymupdf import (
            extract_references_section,
        )

        references_text = extract_references_section(markdown_content)

        if not references_text:
            print("[REFERENCES] No references section found in markdown")
            return {"status": "empty", "references": []}

        print(f"[REFERENCES] Found references section ({len(references_text)} chars)")

        # Parse references
        references = parse_references(references_text)
        print(f"[REFERENCES] Parsed {len(references)} references")

        # Generate links for each reference
        for ref in references:
            update_reference_link(ref)

        # Convert to dict for JSON serialization
        references_dict = [ref.to_dict() for ref in references]

        # Cache the results
        cache_data = {"references": references_dict, "cached_at": time.time()}
        with open(cache_file, "w", encoding="utf-8") as f:
            json.dump(cache_data, f, indent=2)

        print(f"[REFERENCES] Cached {len(references_dict)} references")

        return {
            "status": "ok",
            "references": references_dict,
            "count": len(references_dict),
        }

    except Exception as e:
        print(f"[REFERENCES] Error getting references: {e}")
        import traceback

        print(f"[REFERENCES] Traceback: {traceback.format_exc()}")
        return {"status": "error", "error": str(e), "references": []}


@router.post("/save-and-parse/")
async def save_and_parse_pdfs(
    files: list[UploadFile] = File(...),
    wait: bool = Query(False, description="Wait for processing to finish"),
    document_id: Optional[str] = Header(default=None, alias="X-Document-Id"),
    user_id_header: Optional[str] = Header(default=None, alias="X-User-Id"),
):
    """Accept multiple PDFs, persist them, and trigger asynchronous parsing."""
    if not files:
        raise HTTPException(status_code=400, detail="No files uploaded")

    cfg = PipelineConfig()
    data_dir = Path(cfg.data_dir)
    uploads_dir = data_dir / "uploads"
    data_dir.mkdir(parents=True, exist_ok=True)
    uploads_dir.mkdir(parents=True, exist_ok=True)

    saved_paths: List[Path] = []
    for upload in files:
        if not upload.filename.lower().endswith(".pdf"):
            continue
        target = uploads_dir / upload.filename
        try:
            with target.open("wb") as out:
                shutil.copyfileobj(upload.file, out)
            saved_paths.append(target)
            print(f"[PDF] Saved uploaded PDF: {target}")
        except Exception as exc:
            print(f"[PDF] Failed to save {upload.filename}: {exc}")

    if not saved_paths:
        raise HTTPException(status_code=400, detail="No valid PDF files uploaded")

    document_map: Dict[str, str] = {}
    if document_id and saved_paths:
        first_path = saved_paths[0]
        document_map[first_path.name] = document_id
        document_map[first_path.stem] = document_id

    if wait:
        return await _process_saved_pdfs(
            saved_paths,
            document_map=document_map or None,
            user_id=user_id_header,
        )

    job_id = _register_pdf_job(
        {"files": [str(p) for p in saved_paths], "count": len(saved_paths)}
    )
    asyncio.create_task(
        _run_pdf_job(saved_paths, document_map or None, job_id, user_id_header)
    )
    return {"status": "queued", "jobId": job_id, "count": len(saved_paths)}


@router.get("/jobs/{job_id}")
async def get_pdf_job(job_id: str):
    job = _get_pdf_job(job_id)
    if not job:
        raise HTTPException(status_code=404, detail="Job not found")
    return job


@router.post("/parse-uploads-folder/")
async def parse_uploads_folder():
    """Parse all PDFs currently in the uploads folder and rebuild the pipeline.

    Useful when PDFs were copied in manually or after container restart.
    """
    cfg = PipelineConfig()
    data_dir = Path(cfg.data_dir)
    uploads_dir = data_dir / "uploads"

    if not uploads_dir.exists():
        raise HTTPException(
            status_code=404, detail=f"Uploads folder not found: {uploads_dir}"
        )

    pdf_paths = [p for p in uploads_dir.glob("*.pdf") if p.is_file()]
    if not pdf_paths:
        return {
            "status": "ok",
            "count": 0,
            "results": [],
            "message": "No PDFs in uploads folder",
        }

    print(f"[PDF] Parsing {len(pdf_paths)} existing PDF(s) from uploads folder...")
    result = await _process_saved_pdfs(pdf_paths, user_id=None)

    # Ensure QA pipeline reflects latest parsed results
    try:
        rebuild_start = time.time()
        await rebuild_pipeline(cfg, lazy_store=False)
        rebuild_elapsed = time.time() - rebuild_start
        print(
            f"[PDF] ✅ Pipeline rebuilt after parsing uploads (elapsed={rebuild_elapsed:.2f}s)"
        )
    except RuntimeError as exc:
        print(
            f"[PDF] ⚠️ Pipeline rebuild cancelled or failed (will rebuild on demand): {exc}"
        )
    except Exception as exc:
        print(f"[PDF] ⚠️ Pipeline rebuild failed (will rebuild on demand): {exc}")

    return result


@router.delete("/clear-output/")
async def clear_parser_output():
    """Clear all files in the parser output directory and reset pipeline cache.

    This is called when the page reloads to:
    - Cancel any ongoing parse/embed/chunk operations
    - Clear old PDF files to avoid noise
    - Reset pipeline cache so it rebuilds fresh

    IMPORTANT: Files are deleted IMMEDIATELY before setting cancel flag to ensure
    output is cleared even if operations are in progress.
    """
    try:
        cfg = PipelineConfig()
        data_dir = Path(cfg.data_dir)

        # CRITICAL: Delete files FIRST, before setting cancel flag
        # This ensures output is cleared immediately, even if operations are running
        deleted_count = 0
        if data_dir.exists():
            print("[PDF] ⚠️ CLEAR OUTPUT REQUESTED - Deleting files immediately...")
            # Remove all files and subdirectories in the output directory
            for item in data_dir.iterdir():
                try:
                    if item.is_file():
                        item.unlink()
                        deleted_count += 1
                    elif item.is_dir():
                        shutil.rmtree(item)
                        deleted_count += 1  # Count directory as one deletion
                except Exception as e:
                    print(f"[PDF] Failed to delete {item}: {e}")
                    continue
            print(
                f"[PDF] ✅ Deleted {deleted_count} items from output directory immediately"
            )
        else:
            print("[PDF] Output directory does not exist, nothing to delete")

        # Now set cancel flag to stop any ongoing operations
        print("[PDF] Setting cancel flag to stop ongoing6 operations...")
        _PARSE_CANCEL_FLAG.set()
        print("[PDF] ✅ Cancel flag set - ongoing parse operations will be stopped")

        # Reset pipeline cache to cancel any ongoing build operations
        # NOTE: This only clears pipeline cache (chunks, embeddings), NOT the model itself
        # Model (Visualized_BGE) is a singleton in memory and is NOT affected by this
        print(
            "[PDF] Resetting pipeline cache to cancel ongoing embed/chunk operations..."
        )
        print(
            "[PDF] ⚠️ NOTE: Model (Visualized_BGE) in memory is NOT cleared - it remains loaded and ready"
        )
        reset_pipeline_state(str(data_dir))
        print("[PDF] ✅ Pipeline cache reset - ongoing builds will be cancelled")
        print(
            "[PDF] ✅ Model instance preserved (singleton in memory, not affected by cache reset)"
        )

        print(f"[PDF] Pipeline cache reset and output cleared - ready for new uploads")

        # Reset cancel flag after clearing (ready for new operations)
        _PARSE_CANCEL_FLAG.clear()
        print("[PDF] ✅ Cancel flag reset - ready for new parse operations")

        return {
            "status": "ok",
            "message": f"Cleared {deleted_count} items from output directory and reset pipeline cache",
            "deleted_count": deleted_count,
        }
    except Exception as e:
        print(f"[PDF] Error clearing parser output: {e}")
        import traceback

        print(f"[PDF] Traceback: {traceback.format_exc()}")
        raise HTTPException(
            status_code=500, detail=f"Failed to clear output directory: {str(e)}"
        )


@router.post("/extract-references/")
async def extract_references(
    file: UploadFile = File(...),
    document_id: Optional[str] = Query(
        None, description="Document ID to associate references with"
    ),
):
    """
    Extract references from a PDF using GROBID.

    Returns structured reference data including:
    - Bibliographic information (title, authors, venue, year, etc.)
    - Citation markers in the document with their locations
    - Bounding boxes for both references and citations
    """
    if not file.filename.lower().endswith(".pdf"):
        raise HTTPException(status_code=400, detail="Only PDF files are allowed")

    temp_dir = Path(tempfile.mkdtemp(prefix="ref_extract_"))
    pdf_path = temp_dir / file.filename
    xml_path = temp_dir / f"{file.filename}.tei.xml"

    try:
        # Save uploaded PDF
        with pdf_path.open("wb") as f:
            shutil.copyfileobj(file.file, f)

        print(f"[REFERENCES] Processing {file.filename} for reference extraction...")

        # Step 1: Send PDF to GROBID for processing
        grobid_client = GrobidClient()
        xml_content = await asyncio.to_thread(
            grobid_client.process_pdf, pdf_path, include_coords=True
        )

        # Save TEI XML for debugging
        with xml_path.open("w", encoding="utf-8") as f:
            f.write(xml_content)
        print(f"[REFERENCES] Saved TEI XML to {xml_path}")

        # Step 2: Extract references from TEI XML
        extractor = ReferenceExtractorService(xml_content)
        references = extractor.extract_references()

        print(
            f"[REFERENCES] Extracted {len(references)} references from {file.filename}"
        )

        # Convert to dict for JSON response
        references_dict = [ref.to_dict() for ref in references]

        # Step 3: Save to cache if document_id provided
        if document_id:
            cfg = PipelineConfig()
            cache_dir = Path(cfg.data_dir) / "references_cache"
            cache_dir.mkdir(parents=True, exist_ok=True)

            cache_file = cache_dir / f"{document_id}_references.json"
            cache_data = {
                "document_id": document_id,
                "filename": file.filename,
                "references": references_dict,
                "cached_at": datetime.utcnow().isoformat(),
                "count": len(references_dict),
            }

            with cache_file.open("w", encoding="utf-8") as f:
                json.dump(cache_data, f, indent=2, ensure_ascii=False)

            print(f"[REFERENCES] Cached references to {cache_file}")

        return {
            "status": "ok",
            "filename": file.filename,
            "document_id": document_id,
            "references": references_dict,
            "count": len(references_dict),
        }

    except Exception as e:
        print(f"[REFERENCES] Error extracting references: {e}")
        import traceback

        print(f"[REFERENCES] Traceback: {traceback.format_exc()}")
        raise HTTPException(
            status_code=500, detail=f"Failed to extract references: {str(e)}"
        )
    finally:
        # Cleanup temporary files
        try:
            shutil.rmtree(temp_dir, ignore_errors=True)
        except Exception as e:
            print(f"[REFERENCES] Failed to cleanup temp dir: {e}")
        # Cleanup temporary files
        try:
            shutil.rmtree(temp_dir, ignore_errors=True)
        except Exception as e:
            print(f"[REFERENCES] Failed to cleanup temp dir: {e}")<|MERGE_RESOLUTION|>--- conflicted
+++ resolved
@@ -727,8 +727,7 @@
             "elapsed": elapsed,
         }
 
-<<<<<<< HEAD
-=======
+
 async def _process_skimming(
     pdf_path: Path,
     document_id: Optional[str],
@@ -766,11 +765,11 @@
         file_stem = pdf_path.stem
 
         # Step 2: Process and get highlights (using default medium preset)
+        from paperreader.services.skimming.repository import save_skimming_highlights
         from paperreader.services.skimming.skimming_service import (
+            get_preset_params,
             process_and_highlight,
-            get_preset_params,
-        )
-        from paperreader.services.skimming.repository import save_skimming_highlights
+        )
 
         preset = "medium"
         preset_params = get_preset_params(preset)
@@ -850,7 +849,7 @@
             "error": str(exc),
             "elapsed": elapsed,
         }
->>>>>>> 6121be67
+
 
 async def _process_saved_pdfs(
     saved_paths: List[Path],
@@ -867,14 +866,9 @@
     1. Parse, chunk, embed, and index (main processing)
     2. Generate summary (independent)
     3. Extract references (independent)
-<<<<<<< HEAD
-
-    All three tasks run in parallel and don't block each other.
-=======
     4. Process skimming highlights (independent)
 
     All four tasks run in parallel and don't block each other.
->>>>>>> 6121be67
     """
     if not saved_paths:
         payload = {"status": "ok", "count": 0, "results": []}
@@ -934,10 +928,7 @@
                             "embedding_status": "processing",
                             "summary_status": "processing",
                             "reference_status": "processing",
-<<<<<<< HEAD
-=======
                             "skimming_status": "processing",
->>>>>>> 6121be67
                         },
                     )
 
@@ -962,10 +953,17 @@
                     _process_references(pdf_path, document_id)
                 )
 
-<<<<<<< HEAD
+                skimming_task = asyncio.create_task(
+                    _process_skimming(pdf_path, document_id)
+                )
+
                 # Wait for all tasks to complete (don't fail if one fails)
                 all_results = await asyncio.gather(
-                    parse_task, summary_task, reference_task, return_exceptions=True
+                    parse_task,
+                    summary_task,
+                    reference_task,
+                    skimming_task,
+                    return_exceptions=True,
                 )
 
                 # Extract results
@@ -974,23 +972,6 @@
                     if not isinstance(all_results[0], Exception)
                     else {"status": "error", "error": str(all_results[0])}
                 )
-=======
-                skimming_task = asyncio.create_task(
-                    _process_skimming(pdf_path, document_id)
-                )
-
-                # Wait for all tasks to complete (don't fail if one fails)
-                all_results = await asyncio.gather(
-                    parse_task, summary_task, reference_task, skimming_task, return_exceptions=True
-                )
-
-                # Extract results
-                parse_result = (
-                    all_results[0]
-                    if not isinstance(all_results[0], Exception)
-                    else {"status": "error", "error": str(all_results[0])}
-                )
->>>>>>> 6121be67
                 summary_result = (
                     all_results[1]
                     if not isinstance(all_results[1], Exception)
@@ -1001,14 +982,11 @@
                     if not isinstance(all_results[2], Exception)
                     else {"status": "error", "error": str(all_results[2])}
                 )
-<<<<<<< HEAD
-=======
                 skimming_result = (
                     all_results[3]
                     if not isinstance(all_results[3], Exception)
                     else {"status": "error", "error": str(all_results[3])}
                 )
->>>>>>> 6121be67
 
                 # Log results for each task
                 if isinstance(parse_result, dict) and "chunks" in parse_result:
@@ -1064,7 +1042,6 @@
                     print(
                         f"[PDF] ❌ Parse/chunk/embed/index failed for {pdf_path.name}: "
                         f"{parse_result.get('error', 'Unknown error')}"
-<<<<<<< HEAD
                     )
                     result = {}
                     metadata = {}
@@ -1091,33 +1068,6 @@
                         f"[PDF] ⚠️ References failed for {pdf_path.name}: "
                         f"{reference_result.get('error', 'Unknown error')}"
                     )
-=======
-                    )
-                    result = {}
-                    metadata = {}
-                    chunks = []
-
-                if summary_result.get("status") == "success":
-                    print(
-                        f"[PDF] ✅ Summary completed for {pdf_path.name} "
-                        f"({summary_result.get('section_count', 0)} sections)"
-                    )
-                else:
-                    print(
-                        f"[PDF] ⚠️ Summary failed for {pdf_path.name}: "
-                        f"{summary_result.get('error', 'Unknown error')}"
-                    )
-
-                if reference_result.get("status") == "success":
-                    print(
-                        f"[PDF] ✅ References completed for {pdf_path.name} "
-                        f"({reference_result.get('reference_count', 0)} references)"
-                    )
-                else:
-                    print(
-                        f"[PDF] ⚠️ References failed for {pdf_path.name}: "
-                        f"{reference_result.get('error', 'Unknown error')}"
-                    )
 
                 if skimming_result.get("status") == "success":
                     print(
@@ -1129,7 +1079,6 @@
                         f"[PDF] ⚠️ Skimming failed for {pdf_path.name}: "
                         f"{skimming_result.get('error', 'Unknown error')}"
                     )
->>>>>>> 6121be67
 
                 print(
                     f"[PDF] ✅ COMPLETED all processing for {pdf_path.name} "
@@ -1158,10 +1107,7 @@
                         ),
                         "summary_result": summary_result,
                         "reference_result": reference_result,
-<<<<<<< HEAD
-=======
                         "skimming_result": skimming_result,
->>>>>>> 6121be67
                     }
                 )
 
@@ -1347,10 +1293,7 @@
                 f"embedding={status.get('embedding_status')}, "
                 f"summary={status.get('summary_status')}, "
                 f"reference={status.get('reference_status')}, "
-<<<<<<< HEAD
-=======
-                f"skimming={status.get('skimming_status')}, "  
->>>>>>> 6121be67
+                f"skimming={status.get('skimming_status')}, "
                 f"available_features={status.get('available_features')}"
             )
 
@@ -1366,16 +1309,10 @@
             embedding_ready = status.get("embedding_ready", False)
             summary_ready = status.get("summary_ready", False)
             reference_ready = status.get("reference_ready", False)
-<<<<<<< HEAD
+            skimming_ready = status.get("skimming_ready", False)
 
             # If any feature is already available, log it
-            if embedding_ready or summary_ready or reference_ready:
-=======
-            skimming_ready = status.get("skimming_ready", False) 
-
-            # If any feature is already available, log it
-            if embedding_ready or summary_ready or reference_ready or skimming_ready: 
->>>>>>> 6121be67
+            if embedding_ready or summary_ready or reference_ready or skimming_ready:
                 available = status.get("available_features", [])
                 print(
                     f"[SSE] 🎯 Client connected late - some features already available: {available}"
@@ -1386,12 +1323,8 @@
                         f"[SSE] 🔄 Confirmed missed updates: "
                         f"reference_ready={reference_ready}, "
                         f"summary_ready={summary_ready}, "
-<<<<<<< HEAD
-                        f"embedding_ready={embedding_ready}"
-=======
                         f"embedding_ready={embedding_ready}, "
-                        f"skimming_ready={skimming_ready}" 
->>>>>>> 6121be67
+                        f"skimming_ready={skimming_ready}"
                     )
 
                 # Check if all tasks are done (terminal states)
@@ -1401,14 +1334,9 @@
                 )
                 summary_done = status.get("summary_status") in ["ready", "error"]
                 reference_done = status.get("reference_status") in ["ready", "error"]
-<<<<<<< HEAD
-
-                if embedding_done and summary_done and reference_done:
-=======
-                skimming_done = status.get("skimming_status") in ["ready", "error"]  
-
-                if embedding_done and summary_done and reference_done and skimming_done: 
->>>>>>> 6121be67
+                skimming_done = status.get("skimming_status") in ["ready", "error"]
+
+                if embedding_done and summary_done and reference_done and skimming_done:
                     print(
                         f"[SSE] ✅ All tasks already in terminal state, closing stream immediately"
                     )
@@ -1461,10 +1389,7 @@
                         f"embedding_ready={status.get('embedding_ready')}, "
                         f"summary_ready={status.get('summary_ready')}, "
                         f"reference_ready={status.get('reference_ready')}, "
-<<<<<<< HEAD
-=======
-                        f"skimming_ready={status.get('skimming_ready')}, "  
->>>>>>> 6121be67
+                        f"skimming_ready={status.get('skimming_ready')}, "
                         f"available={status.get('available_features')}"
                     )
 
@@ -1491,13 +1416,13 @@
                         "ready",
                         "error",
                     ]
-<<<<<<< HEAD
-
-                    if embedding_done and summary_done and reference_done:
-=======
-                    skimming_done = status.get("skimming_status") in ["ready", "error"] 
-                    if embedding_done and summary_done and reference_done and skimming_done: 
->>>>>>> 6121be67
+                    skimming_done = status.get("skimming_status") in ["ready", "error"]
+                    if (
+                        embedding_done
+                        and summary_done
+                        and reference_done
+                        and skimming_done
+                    ):
                         print(
                             f"[SSE] ✅ All tasks reached terminal state for {document_id}"
                         )
@@ -1515,11 +1440,10 @@
                             errors.append(f"Reference: {status.get('reference_error')}")
                         if status.get("embedding_error"):
                             errors.append(f"Embedding: {status.get('embedding_error')}")
-<<<<<<< HEAD
-=======
                         if status.get("skimming_error"):  # Thêm dòng này
-                            errors.append(f"Skimming: {status.get('skimming_error')}")  # Thêm dòng này
->>>>>>> 6121be67
+                            errors.append(
+                                f"Skimming: {status.get('skimming_error')}"
+                            )  # Thêm dòng này
                         if errors:
                             print(f"[SSE] ⚠️ Task errors: {'; '.join(errors)}")
 
@@ -1548,10 +1472,7 @@
                     "embedding_ready": final_status.get("embedding_ready", False),
                     "summary_ready": final_status.get("summary_ready", False),
                     "reference_ready": final_status.get("reference_ready", False),
-<<<<<<< HEAD
-=======
-                    "skimming_ready": final_status.get("skimming_ready", False), 
->>>>>>> 6121be67
+                    "skimming_ready": final_status.get("skimming_ready", False),
                 }
                 yield f"data: {json.dumps(timeout_msg)}\n\n"
 
