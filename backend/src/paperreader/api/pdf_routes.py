<<<<<<< HEAD
import asyncio
import hashlib
import json
import mimetypes
import os
import re
import shutil
import tempfile
import threading
import time
import traceback
import uuid
from datetime import datetime
from pathlib import Path
from typing import Any, Dict, List, Optional

from fastapi import APIRouter, File, Header, HTTPException, Query, UploadFile
from fastapi.responses import FileResponse, StreamingResponse
from paperreader.api.summary_routes import (
    _extract_sections_from_pdf,
    _fill_summary_template,
    _generate_summary_template,
)
from paperreader.models.reference import (
    BoundingBoxSchema,
    CitationMentionSchema,
    ReferenceCreate,
)
from paperreader.services.documents.chunk_repository import replace_document_chunks
from paperreader.services.documents.minio_client import upload_bytes
from paperreader.services.documents.repository import (
    get_document_by_id,
    to_object_id,
    update_document,
    update_document_status,
)
from paperreader.services.documents.summary_repository import upsert_summary
from paperreader.services.parser.grobid_client import GrobidClient
from paperreader.services.parser.pdf_parser import parse_pdf_with_pymupdf
from paperreader.services.parser.pdf_parser_pymupdf import set_parse_cancel_flag
from paperreader.services.parser.reference_extractor import ReferenceExtractorService
from paperreader.services.qa.chunking import split_markdown_into_chunks
from paperreader.services.qa.config import PipelineConfig
from paperreader.services.qa.elasticsearch_client import index_chunks
from paperreader.services.qa.embeddings import get_embedder
from paperreader.services.qa.pipeline import (
    get_pipeline,
    pipeline_status,
    rebuild_pipeline,
    reset_pipeline_state,
    set_cancel_flag,
)
from paperreader.services.references import parse_references, update_reference_link

router = APIRouter()

# MinIO bucket configuration
MINIO_BUCKET = os.getenv("MINIO_BUCKET", "pdf-documents")

# Directory for persisting debug markdown
DEBUG_CHUNKING_DIR = Path(__file__).resolve().parent.parent.parent / "debug_chunking"

# Global cancel flag to stop ongoing parse/embed/chunk operations
_PARSE_CANCEL_FLAG = threading.Event()

# Track files currently being parsed to avoid duplicate parsing
_PARSING_FILES: dict[str, threading.Lock] = {}  # Key: file path, Value: lock
_PARSING_LOCK = threading.Lock()  # Lock for _PARSING_FILES dict

# Simple in-memory job registry to track asynchronous PDF processing jobs
_PDF_JOBS: Dict[str, Dict[str, Any]] = {}
_PDF_JOBS_LOCK = threading.Lock()

_STATUS_EVENTS: Dict[str, asyncio.Event] = {}
_STATUS_EVENTS_LOCK = asyncio.Lock()
_LAST_STATUS_CHANGE: Dict[str, float] = {}


def _register_pdf_job(meta: Dict[str, Any]) -> str:
    job_id = str(uuid.uuid4())
    with _PDF_JOBS_LOCK:
        _PDF_JOBS[job_id] = {
            "status": "queued",
            "created_at": time.time(),
            **meta,
        }
    return job_id


def _update_pdf_job(job_id: str, **updates: Any) -> None:
    with _PDF_JOBS_LOCK:
        job = _PDF_JOBS.get(job_id)
        if not job:
            return
        job.update(**updates)


def _get_pdf_job(job_id: str) -> Optional[Dict[str, Any]]:
    with _PDF_JOBS_LOCK:
        job = _PDF_JOBS.get(job_id)
        if not job:
            return None
        return job.copy()


async def _update_document_safe(
    document_id: Optional[str], updates: Dict[str, Any]
) -> None:
    if not document_id:
        return
    object_id = to_object_id(document_id)
    if not object_id:
        return
    await update_document(object_id, updates)


def _resolve_document_id(
    mapping: Optional[Dict[str, str]], pdf_path: Path
) -> Optional[str]:
    if not mapping:
        return None
    candidates = [pdf_path.name, pdf_path.stem]
    for key in candidates:
        if key in mapping:
            return mapping[key]
    return None


async def _notify_status_change(document_id: str):
    """Notify all SSE listeners that document status changed."""
    if not document_id:
        return

    async with _STATUS_EVENTS_LOCK:
        # Record timestamp of this change
        _LAST_STATUS_CHANGE[document_id] = time.time()

        # Fire event if any listeners exist
        if document_id in _STATUS_EVENTS:
            _STATUS_EVENTS[document_id].set()
            print(f"[EVENT] Notified status change for document {document_id}")
            # Give event loop a chance to process the notification
            await asyncio.sleep(0)
            _STATUS_EVENTS[document_id].clear()
        else:
            print(
                f"[EVENT] Recorded status change for document {document_id} (no active listeners)"
            )


async def _parse_and_chunk_pdf(
    pdf_path: Path,
    temp_output: Path,
    document_id: Optional[str],
    user_id: Optional[str],
    document_owner_cache: Dict[str, Optional[str]],
) -> Dict[str, Any]:
    """
    Complete PDF processing pipeline: Parse, chunk, embed, and index.
    This function handles ALL critical path operations to make document ready.

    Steps:
    1. Parse PDF with PyMuPDF
    2. Upload assets (images, tables) to MinIO
    3. Create chunks from markdown
    4. Save chunks to MongoDB
    5. Generate embeddings
    6. Index to Elasticsearch

    Returns:
        Dict containing:
        - chunks: List of processed chunks
        - metadata: PDF metadata
        - doc_key: Document key
        - result: Parse result with assets
        - embedding_count: Number of embeddings generated
        - elapsed: Total processing time
    """
    print(f"[PDF] 🔍 Starting complete PDF processing for {pdf_path.name}...")
    start_time = time.time()

    # Step 1: Parse PDF
    parse_start = time.time()
    result = await asyncio.to_thread(parse_pdf_with_pymupdf, pdf_path, temp_output)
    parse_elapsed = time.time() - parse_start
    print(
        f"[PDF] ✅ Parse completed for {pdf_path.name} in {parse_elapsed:.2f}s "
        f"(images={len(result.get('image_files') or [])}, "
        f"tables={len(result.get('table_files') or [])})"
    )

    if _PARSE_CANCEL_FLAG.is_set():
        raise RuntimeError("Operation was cancelled")

    markdown_content = result.get("markdown_content")
    if not markdown_content:
        raise ValueError(f"Missing markdown content for {pdf_path.name}")

    metadata = result.get("metadata") or {}
    metadata.setdefault("total_pages", result.get("num_pages") or 0)
    result["metadata"] = metadata

    doc_key = pdf_path.stem
    owner_user_id = user_id

    # Get document owner
    if document_id:
        cached_owner = document_owner_cache.get(document_id)
        if cached_owner is None and document_id not in document_owner_cache:
            owner_object_id = to_object_id(document_id)
            if owner_object_id:
                try:
                    doc_record = await get_document_by_id(owner_object_id)
                    cached_owner = doc_record.get("user_id") if doc_record else None
                except Exception as exc:
                    print(
                        f"[PDF] ⚠️ Failed to load document {document_id} for user lookup: {exc}"
                    )
                    cached_owner = None
            else:
                cached_owner = None
            document_owner_cache[document_id] = cached_owner
        owner_user_id = document_owner_cache.get(document_id, owner_user_id)

    # Step 2: Upload assets to MinIO
    asset_identifier = document_id or doc_key
    if owner_user_id:
        asset_base_prefix = f"{owner_user_id}/document/{asset_identifier}/"
    else:
        asset_base_prefix = f"shared/document/{asset_identifier}/"
    asset_prefix = asset_base_prefix.rstrip("/") + "/"

    # Process images
    image_lookup: Dict[str, Dict[str, Any]] = {}
    for image_meta in result.get("image_files") or []:
        rel_path = image_meta.get("relative_path") or image_meta.get("filename") or ""
        rel_path = rel_path.replace("\\", "/").lstrip("./")
        if not rel_path:
            continue

        src_path = Path(image_meta.get("local_path") or "")
        if not src_path.exists():
            continue

        object_name = f"{asset_prefix}{rel_path}"
        mime_type, _ = mimetypes.guess_type(src_path.name)
        try:
            await upload_bytes(
                MINIO_BUCKET,
                object_name,
                src_path.read_bytes(),
                mime_type or "image/png",
            )
        except Exception as exc:
            print(f"[PDF] ⚠️ Failed to upload image {src_path} to Minio: {exc}")
            continue

        image_lookup[rel_path] = {
            "relative_path": rel_path,
            "object_name": object_name,
            "bucket": MINIO_BUCKET,
            "page": image_meta.get("page"),
            "position": image_meta.get("position"),
            "caption": image_meta.get("caption"),
            "figure_id": image_meta.get("image_id") or image_meta.get("figure_id"),
            "local_path": str(src_path),
        }

    # Process tables
    table_lookup: Dict[str, Dict[str, Any]] = {}
    for table_meta in result.get("table_files") or []:
        rel_path = table_meta.get("relative_path") or table_meta.get("filename") or ""
        rel_path = rel_path.replace("\\", "/").lstrip("./")
        if not rel_path:
            continue

        src_path = Path(table_meta.get("local_path") or "")
        if not src_path.exists():
            continue

        object_name = f"{asset_prefix}{rel_path}"
        mime_type, _ = mimetypes.guess_type(src_path.name)
        try:
            await upload_bytes(
                MINIO_BUCKET,
                object_name,
                src_path.read_bytes(),
                mime_type or "text/csv",
            )
        except Exception as exc:
            print(f"[PDF] ⚠️ Failed to upload table {src_path} to Minio: {exc}")
            continue

        table_lookup[rel_path] = {
            "relative_path": rel_path,
            "object_name": object_name,
            "bucket": MINIO_BUCKET,
            "preview": table_meta.get("preview"),
            "label": table_meta.get("table_id"),
            "local_path": str(src_path),
        }

    result["image_files"] = list(image_lookup.values())
    result["table_files"] = list(table_lookup.values())
    result["assets"] = {
        "images": result["image_files"],
        "tables": result["table_files"],
    }

    # Step 3: Save markdown for debugging
    debug_md_path = DEBUG_CHUNKING_DIR / f"{doc_key}_chunking_debug.md"
    debug_md_path.parent.mkdir(parents=True, exist_ok=True)
    try:
        with open(debug_md_path, "w", encoding="utf-8") as f:
            f.write(markdown_content)
        print(f"[PDF] 💾 Saved markdown for debugging: {debug_md_path}")
    except Exception as exc:
        print(f"[PDF] ⚠️ Failed to save debug markdown: {exc}")

    # Step 4: Chunk the document
    chunk_start = time.time()
    chunks = await asyncio.to_thread(
        split_markdown_into_chunks,
        markdown_content,
        doc_key,
        str(pdf_path),
        assets={"images": image_lookup, "tables": table_lookup},
    )
    chunk_elapsed = time.time() - chunk_start
    print(
        f"[PDF] ✅ Chunked {pdf_path.name} into {len(chunks)} chunks in {chunk_elapsed:.2f}s"
    )

    if not chunks:
        raise ValueError(f"No chunks created for {pdf_path.name}")

    # Step 5: Enrich chunks with asset references
    for idx, chunk in enumerate(chunks):
        chunk_id = hashlib.sha1(
            f"{doc_key}:{idx}:{chunk.get('text', '')[:200]}".encode("utf-8")
        ).hexdigest()
        chunk["chunk_id"] = chunk_id
        chunk["doc_key"] = doc_key
        chunk["document_id"] = document_id

        # Enrich images
        enriched_images: List[Dict[str, Any]] = []
        for img_meta in chunk.get("images") or []:
            key = (img_meta.get("data") or "").replace("\\", "/").lstrip("./")
            lookup = image_lookup.get(key) or image_lookup.get(
                f"images/{Path(key).name}"
            )
            if lookup:
                enriched_images.append(
                    {
                        "caption": lookup.get("caption") or img_meta.get("caption"),
                        "figure_id": lookup.get("figure_id")
                        or img_meta.get("figure_id"),
                        "bucket": lookup.get("bucket"),
                        "object_name": lookup.get("object_name"),
                        "relative_path": lookup.get("relative_path"),
                        "page": lookup.get("page"),
                        "position": lookup.get("position"),
                        "data": lookup.get("object_name"),
                    }
                )
            else:
                enriched_images.append(img_meta)
        if enriched_images:
            chunk["images"] = enriched_images
        else:
            chunk.pop("images", None)

        # Enrich tables
        enriched_tables: List[Dict[str, Any]] = []
        for tbl_meta in chunk.get("tables") or []:
            key = (
                (tbl_meta.get("data") or tbl_meta.get("relative_path") or "")
                .replace("\\", "/")
                .lstrip("./")
            )
            lookup = table_lookup.get(key) or table_lookup.get(
                f"tables/{Path(key).name}"
            )
            if lookup:
                enriched_tables.append(
                    {
                        "label": lookup.get("label") or tbl_meta.get("label"),
                        "bucket": lookup.get("bucket"),
                        "object_name": lookup.get("object_name"),
                        "relative_path": lookup.get("relative_path"),
                        "data": lookup.get("object_name"),
                        "preview": lookup.get("preview"),
                    }
                )
            else:
                enriched_tables.append(tbl_meta)
        if enriched_tables:
            chunk["tables"] = enriched_tables
        else:
            chunk.pop("tables", None)

    # Step 6: Save chunks to MongoDB
    print(f"[PDF] 💾 Saving {len(chunks)} chunks to MongoDB for {pdf_path.name}...")
    mongo_start = time.time()
    await replace_document_chunks(
        document_id=document_id,
        chunks=chunks,
    )
    mongo_elapsed = time.time() - mongo_start
    print(
        f"[PDF] ✅ Saved {len(chunks)} chunks to MongoDB in {mongo_elapsed:.2f}s for {pdf_path.name}"
    )

    # Step 7: Generate embeddings
    print(
        f"[PDF] 🔢 Generating embeddings for {len(chunks)} chunks for {pdf_path.name}..."
    )
    embed_start = time.time()
    embedder = get_embedder(None)

    try:
        chunk_embeddings = await asyncio.to_thread(
            embedder.embed_chunks,
            chunks,
            doc_key,
        )
        embed_elapsed = time.time() - embed_start
        print(
            f"[PDF] ✅ Generated {len(chunk_embeddings)} embeddings in {embed_elapsed:.2f}s for {pdf_path.name}"
        )
    except Exception as embed_exc:
        embed_elapsed = time.time() - embed_start
        print(
            f"[PDF] ❌ Failed to generate embeddings for {pdf_path.name} (took {embed_elapsed:.2f}s): {embed_exc}"
        )
        import traceback

        print(f"[PDF] Traceback: {traceback.format_exc()}")
        raise  # Re-raise to stop processing

    # Step 8: Index to Elasticsearch
    print(
        f"[PDF] 📤 Indexing {len(chunks)} chunks to Elasticsearch for {pdf_path.name}..."
    )
    es_start = time.time()

    try:
        await index_chunks(
            document_id=document_id,
            chunks=chunks,
            embeddings=chunk_embeddings,
        )
        es_elapsed = time.time() - es_start
        print(
            f"[PDF] ✅ Indexed {len(chunks)} chunks to Elasticsearch in {es_elapsed:.2f}s for {pdf_path.name}"
        )
    except Exception as es_exc:
        es_elapsed = time.time() - es_start
        print(
            f"[PDF] ⚠️ Failed to index chunks to Elasticsearch for {pdf_path.name} (took {es_elapsed:.2f}s): {es_exc}"
        )
        import traceback

        print(f"[PDF] Traceback: {traceback.format_exc()}")
        # Don't fail - chunks are in MongoDB, can retry indexing later

    total_elapsed = time.time() - start_time
    print(
        f"[PDF] ✅ Complete processing finished for {pdf_path.name} in {total_elapsed:.2f}s"
    )

    if document_id:
        await _update_document_safe(
            document_id,
            {
                "embedding_status": "ready",
                "embedding_updated_at": datetime.utcnow(),
                "status": "ready",
            },
        )
        # Notify SSE listeners
        await _notify_status_change(document_id)

    return {
        "chunks": chunks,
        "metadata": metadata,
        "doc_key": doc_key,
        "result": result,
        "embedding_count": len(chunk_embeddings),
        "elapsed": total_elapsed,
        "timings": {
            "parse": parse_elapsed,
            "chunk": chunk_elapsed,
            "mongo": mongo_elapsed,
            "embed": embed_elapsed,
            "elasticsearch": es_elapsed,
            "total": total_elapsed,
        },
    }


async def _process_summary(
    pdf_path: Path,
    document_id: Optional[str],
) -> Dict[str, Any]:
    """
    Generate summary for a PDF document.
    This is independent of the main parsing pipeline.

    Steps:
    1. Extract sections from PDF
    2. Generate summary template based on section names
    3. Fill template with actual content
    4. Save summary to database

    Returns:
        Dict containing:
        - status: "success" or "error"
        - section_count: Number of sections found
        - elapsed: Processing time
    """
    print(f"[SUMMARY] 📝 Starting summary generation for {pdf_path.name}...")
    start_time = time.time()

    try:
        # Update document status to processing
        if document_id:
            await _update_document_safe(
                document_id,
                {
                    "summary_status": "processing",
                },
            )

        # Step 1: Extract sections from PDF
        sections = await asyncio.to_thread(_extract_sections_from_pdf, pdf_path)

        if not sections:
            raise ValueError("No sections found in PDF")

        section_names = [s["title"] for s in sections if s.get("type") == "section"]

        if not section_names:
            raise ValueError("No section titles found")

        print(f"[SUMMARY] Found {len(section_names)} sections in {pdf_path.name}")

        # Step 2: Generate summary template
        important_sections, summary_template = await _generate_summary_template(
            section_names
        )

        print(
            f"[SUMMARY] Generated template with {len(important_sections)} important sections"
        )

        # Step 3: Fill template with content
        filled_summary = await _fill_summary_template(
            summary_template, important_sections, sections
        )

        # Step 4: Save to database
        if document_id:
            doc_object_id = to_object_id(document_id)
            if doc_object_id:
                await upsert_summary(
                    doc_object_id,
                    filled_summary,
                    important_sections,
                )
                print(f"[SUMMARY] Saved summary to database for document {document_id}")

        elapsed = time.time() - start_time
        print(
            f"[SUMMARY] ✅ Generated and saved summary for {pdf_path.name} "
            f"in {elapsed:.2f}s"
        )

        # Update document status to ready
        if document_id:
            await _update_document_safe(
                document_id,
                {
                    "summary_status": "ready",
                    "summary_updated_at": datetime.utcnow(),
                },
            )
            await _notify_status_change(document_id)

        return {
            "status": "success",
            "section_count": len(sections),
            "important_sections": len(important_sections),
            "elapsed": elapsed,
        }

    except Exception as exc:
        elapsed = time.time() - start_time
        print(
            f"[SUMMARY] ❌ Failed to generate summary for {pdf_path.name} "
            f"(took {elapsed:.2f}s): {exc}"
        )
        import traceback

        print(f"[SUMMARY] Traceback: {traceback.format_exc()}")

        # Update document status to error
        if document_id:
            await _update_document_safe(
                document_id,
                {
                    "summary_status": "error",
                    "summary_error": str(exc),
                },
            )
            await _notify_status_change(document_id)

        return {
            "status": "error",
            "error": str(exc),
            "elapsed": elapsed,
        }


async def _process_references(
    pdf_path: Path,
    document_id: Optional[str],
) -> Dict[str, Any]:
    """
    Extract references from a PDF document using ReferenceService.
    This is independent of the main parsing pipeline.

    Steps:
    1. Use ReferenceService to extract references from PDF
    2. Service handles GROBID processing and database storage
    3. Return result summary

    Returns:
        Dict containing:
        - status: "success" or "error"
        - reference_count: Number of references found
        - elapsed: Processing time
    """
    print(f"[REFERENCE] 📚 Starting reference extraction for {pdf_path.name}...")
    start_time = time.time()

    try:
        # Update document status to processing
        if document_id:
            await _update_document_safe(
                document_id,
                {
                    "reference_status": "processing",
                },
            )

        # Import ReferenceService
        from paperreader.services.references.reference_service import ReferenceService

        # Initialize service
        reference_service = ReferenceService()

        print(f"[REFERENCE] Processing {pdf_path.name} with ReferenceService...")

        # Extract and save references using the service
        # This handles GROBID processing and database storage
        references = await reference_service.extract_and_save_references(
            pdf_path=pdf_path,
            document_id=document_id,
        )

        reference_count = len(references)

        print(
            f"[REFERENCE] Service extracted {reference_count} references for {pdf_path.name}"
        )

        elapsed = time.time() - start_time
        print(
            f"[REFERENCE] ✅ Extracted and saved {reference_count} references "
            f"for {pdf_path.name} in {elapsed:.2f}s"
        )

        # Update document status to ready
        if document_id:
            await _update_document_safe(
                document_id,
                {
                    "reference_status": "ready",
                    "reference_count": reference_count,
                    "reference_updated_at": datetime.utcnow(),
                },
            )
            await _notify_status_change(document_id)

        return {
            "status": "success",
            "reference_count": reference_count,
            "elapsed": elapsed,
        }

    except Exception as exc:
        elapsed = time.time() - start_time
        print(
            f"[REFERENCE] ❌ Failed to extract references for {pdf_path.name} "
            f"(took {elapsed:.2f}s): {exc}"
        )
        import traceback

        print(f"[REFERENCE] Traceback: {traceback.format_exc()}")

        # Update document status to error
        if document_id:
            await _update_document_safe(
                document_id,
                {
                    "reference_status": "error",
                    "reference_error": str(exc),
                },
            )
            await _notify_status_change(document_id)

        return {
            "status": "error",
            "error": str(exc),
            "elapsed": elapsed,
        }


async def _process_skimming(
    pdf_path: Path,
    document_id: Optional[str],
) -> Dict[str, Any]:
    """
    Process skimming highlights for a PDF document.
    This is independent of the main parsing pipeline.

    Steps:
    1. Read PDF file bytes
    2. Call skimming service to process and get highlights
    3. Save highlights to database

    Returns:
        Dict containing:
        - status: "success" or "error"
        - highlight_count: Number of highlights found
        - elapsed: Processing time
    """
    print(f"[SKIMMING] 📄 Starting skimming processing for {pdf_path.name}...")
    start_time = time.time()

    try:
        # Update document status to processing
        if document_id:
            await _update_document_safe(
                document_id,
                {
                    "skimming_status": "processing",
                },
            )

        # Step 1: Read PDF file bytes
        pdf_bytes = pdf_path.read_bytes()
        file_stem = pdf_path.stem

        # Step 2: Process and get highlights (using default medium preset)
        from paperreader.services.skimming.repository import save_skimming_highlights
        from paperreader.services.skimming.skimming_service import (
            get_preset_params,
            process_and_highlight,
        )

        preset = "medium"
        preset_params = get_preset_params(preset)
        alpha = preset_params["alpha"]
        ratio = preset_params["ratio"]

        result = await process_and_highlight(
            file_name=file_stem,
            pdf_file=pdf_bytes,
            alpha=alpha,
            ratio=ratio,
            cache_dir=None,  # No file system cache - only use MongoDB
        )

        highlights = result.get("highlights", [])

        # Step 3: Save to database
        if document_id and highlights:
            await save_skimming_highlights(
                document_id=document_id,
                file_name=pdf_path.name,
                preset=preset,
                alpha=alpha,
                ratio=ratio,
                highlights=highlights,
            )
            print(
                f"[SKIMMING] Saved {len(highlights)} highlights to database for document {document_id}"
            )

        elapsed = time.time() - start_time
        print(
            f"[SKIMMING] ✅ Processed skimming for {pdf_path.name} "
            f"({len(highlights)} highlights) in {elapsed:.2f}s"
        )

        # Update document status to ready
        if document_id:
            await _update_document_safe(
                document_id,
                {
                    "skimming_status": "ready",
                    "skimming_updated_at": datetime.utcnow(),
                },
            )
            await _notify_status_change(document_id)

        return {
            "status": "success",
            "highlight_count": len(highlights),
            "elapsed": elapsed,
        }

    except Exception as exc:
        elapsed = time.time() - start_time
        print(
            f"[SKIMMING] ❌ Failed to process skimming for {pdf_path.name} "
            f"(took {elapsed:.2f}s): {exc}"
        )
        import traceback

        print(f"[SKIMMING] Traceback: {traceback.format_exc()}")

        # Update document status to error
        if document_id:
            await _update_document_safe(
                document_id,
                {
                    "skimming_status": "error",
                    "skimming_error": str(exc),
                },
            )
            await _notify_status_change(document_id)

        return {
            "status": "error",
            "error": str(exc),
            "elapsed": elapsed,
        }

#Under development
async def _process_metadata(
    pdf_path: Path,
    document_id: Optional[str],
) -> Dict[str, Any]:
    """
    Process metadata for a PDF document.
    This is independent of the main parsing pipeline.

    Steps:
    1. Read PDF file bytes
    2. Call metadata service to process and get metadata
    3. Save metadata to database

    Returns:
        Dict containing:
        - status: "success" or "error"
        - metadata: Metadata dictionary
        - elapsed: Processing time
    
    Currently is placeholder (print hello)
    """
    print(f"[METADATA] 📄 Starting metadata processing for {pdf_path.name}...")
    start_time = time.time()
    try:
        # Update document status to processing
        if document_id:
            await _update_document_safe(
                document_id,
                {
                    "metadata_status": "processing",
                },
            )

        # Step 1: Read PDF file bytes
        pdf_bytes = pdf_path.read_bytes()
        file_stem = pdf_path.stem

        # Step 2: Actual domain logic but placeholder for now
        # TODO: create paperreader.services.metadata.metadata_service and import process_metadata (done)
        # TODO: check

        from paperreader.services.metadata.metadata_service import process_metadata,save_metadata
        from paperreader.services.parser.pdf_parser_pymupdf import get_metadata_from_pdf_with_pymupdf
        pymupdf_metadata = get_metadata_from_pdf_with_pymupdf(pdf_path)
        metadata = await process_metadata(pdf_bytes, file_stem)
        
        # Merge keywords from PyMuPDF if not present or empty
        if not metadata.get("keywords"):
             metadata["keywords"] = pymupdf_metadata.get("keywords", "")

        # Fallback for Year if missing
        if not metadata.get("year"):
            creation_date = pymupdf_metadata.get("creation_date", "")
            if creation_date and str(creation_date).startswith("D:"):
                # Parse format D:YYYYMMDD...
                try:
                    metadata["year"] = creation_date[2:6]
                except IndexError:
                    pass
            elif creation_date:
                 # Try taking first 4 chars if it looks like a year
                 metadata["year"] = str(creation_date)[:4]
        

        # Step 3: Save to database
        if document_id:
            # await save_metadata(
            #     document_id=document_id,
            #     metadata=metadata
            # )
            await _update_document_safe(
                document_id,
                metadata
            )
            print(
                f"[METADATA] Saved metadata to database for document {document_id}"
            )

        elapsed = time.time() - start_time
        print(
            f"[METADATA] ✅ Processed metadata for {pdf_path.name} "
            f"in {elapsed:.2f}s"
        )
        # Update document status to ready
        if document_id:
            await _update_document_safe(
                document_id,
                {
                    "metadata_status": "ready",
                    "metadata_updated_at": datetime.utcnow(),
                },
            )
            await _notify_status_change(document_id)

        return {
            "status": "success",
            "elapsed": elapsed,
        }

    except Exception as exc:
        elapsed = time.time() - start_time
        print(
            f"[METADATA] ❌ Failed to process metadata for {pdf_path.name} "
            f"(took {elapsed:.2f}s): {exc}"
        )
        import traceback

        print(f"[METADATA] Traceback: {traceback.format_exc()}")

        # Update document status to error
        if document_id:
            await _update_document_safe(
                document_id,
                {
                    "metadata_status": "error",
                    "metadata_error": str(exc),
                },
            )
            await _notify_status_change(document_id)

        return {
            "status": "error",
            "error": str(exc),
            "elapsed": elapsed,
        }



async def _process_saved_pdfs(
    saved_paths: List[Path],
    *,
    document_map: Optional[Dict[str, str]] = None,
    job_id: Optional[str] = None,
    user_id: Optional[str] = None,
) -> Dict[str, Any]:
    """
    Main orchestrator for PDF processing.
    Launches all processing tasks in parallel for each PDF.

    For each PDF, runs these tasks concurrently:
    1. Parse, chunk, embed, and index (main processing)
    2. Generate summary (independent)
    3. Extract references (independent)
    4. Process skimming highlights (independent)
    5. Updated process metadata (independent)

    All five tasks run in parallel and don't block each other.
    """
    if not saved_paths:
        payload = {"status": "ok", "count": 0, "results": []}
        if job_id:
            _update_pdf_job(job_id, status="completed", result=payload)
        return payload

    _PARSE_CANCEL_FLAG.clear()

    parse_results: List[Dict[str, Any]] = []
    document_updates: Dict[str, Dict[str, Any]] = {}
    all_document_ids = set(document_map.values()) if document_map else set()
    document_owner_cache: Dict[str, Optional[str]] = {}

    try:
        for index, pdf_path in enumerate(saved_paths, start=1):
            if _PARSE_CANCEL_FLAG.is_set():
                raise RuntimeError("Operation was cancelled")

            # Lock management
            pdf_key = str(pdf_path.resolve())
            with _PARSING_LOCK:
                if pdf_key not in _PARSING_FILES:
                    _PARSING_FILES[pdf_key] = threading.Lock()
                file_lock = _PARSING_FILES[pdf_key]

            acquired = file_lock.acquire(blocking=False)
            if not acquired:
                print(
                    f"[PDF] ⏳ {pdf_path.name} is already being parsed, waiting briefly..."
                )
                for _ in range(10):
                    await asyncio.sleep(0.1)
                    if file_lock.acquire(blocking=False):
                        acquired = True
                        break
                if not acquired:
                    print(
                        f"[PDF] ⚠️ {pdf_path.name} is still being parsed elsewhere, skipping duplicate"
                    )
                    continue

            temp_output = Path(tempfile.mkdtemp(prefix=f"parsed_{pdf_path.stem}_"))

            try:
                print(f"[PDF] [{index}/{len(saved_paths)}] Processing {pdf_path.name}")

                document_id = _resolve_document_id(document_map, pdf_path)
                if document_id:
                    all_document_ids.add(document_id)

                    # Set initial status for all tasks
                    await _update_document_safe(
                        document_id,
                        {
                            "status": "processing",
                            "embedding_status": "processing",
                            "summary_status": "processing",
                            "reference_status": "processing",
                            "skimming_status": "processing",
                            "metadata_status": "processing",
                        },
                    )

                # Launch all three tasks in parallel - they don't block each other
                print(f"[PDF] 🚀 Launching parallel tasks for {pdf_path.name}...")

                parse_task = asyncio.create_task(
                    _parse_and_chunk_pdf(
                        pdf_path=pdf_path,
                        temp_output=temp_output,
                        document_id=document_id,
                        user_id=user_id,
                        document_owner_cache=document_owner_cache,
                    )
                )

                summary_task = asyncio.create_task(
                    _process_summary(pdf_path, document_id)
                )

                reference_task = asyncio.create_task(
                    _process_references(pdf_path, document_id)
                )

                skimming_task = asyncio.create_task(
                    _process_skimming(pdf_path, document_id)
                )
                metadata_task = asyncio.create_task(
                    _process_metadata(pdf_path, document_id)
                )
                # Wait for all tasks to complete (don't fail if one fails)
                all_results = await asyncio.gather(
                    parse_task,
                    summary_task,
                    reference_task,
                    skimming_task,
                    metadata_task,
                    return_exceptions=True,
                )

                # Extract results
                parse_result = (
                    all_results[0]
                    if not isinstance(all_results[0], Exception)
                    else {"status": "error", "error": str(all_results[0])}
                )
                summary_result = (
                    all_results[1]
                    if not isinstance(all_results[1], Exception)
                    else {"status": "error", "error": str(all_results[1])}
                )
                reference_result = (
                    all_results[2]
                    if not isinstance(all_results[2], Exception)
                    else {"status": "error", "error": str(all_results[2])}
                )
                skimming_result = (
                    all_results[3]
                    if not isinstance(all_results[3], Exception)
                    else {"status": "error", "error": str(all_results[3])}
                )
                metadata_result = (
                    all_results[4]
                    if not isinstance(all_results[4], Exception)
                    else {"status": "error", "error": str(all_results[4])}
                )

                # Log results for each task
                if isinstance(parse_result, dict) and "chunks" in parse_result:
                    chunks = parse_result["chunks"]
                    metadata = parse_result["metadata"]
                    result = parse_result["result"]

                    print(
                        f"[PDF] ✅ Parse/chunk/embed/index completed for {pdf_path.name} "
                        f"({len(chunks)} chunks, {parse_result.get('embedding_count', 0)} embeddings)"
                    )

                    # Update document with main processing results
                    if document_id:
                        fallback_title = pdf_path.stem
                        resolved_title = metadata.get("title") or fallback_title
                        if not str(resolved_title).strip():
                            resolved_title = fallback_title

                        keywords_value = metadata.get("keywords")
                        if isinstance(keywords_value, str):
                            keywords_list = [
                                k.strip()
                                for k in re.split(r"[;,]", keywords_value)
                                if k.strip()
                            ]
                        elif isinstance(keywords_value, list):
                            keywords_list = [
                                str(k).strip() for k in keywords_value if str(k).strip()
                            ]
                        else:
                            keywords_list = []

                        total_pages = (
                            metadata.get("total_pages") or result.get("num_pages") or 0
                        )

                        await _update_document_safe(
                            document_id,
                            {
                                "status": "ready",
                                # "num_pages": total_pages,
                                # "total_pages": total_pages,
                                # these 3 field will be handle by metadata module
                                # "title": resolved_title,
                                # "author": metadata.get("author") or "",
                                # "subject": metadata.get("subject") or "",
                                # "keywords": keywords_list,
                                "chunk_count": len(chunks),
                                "metadata": metadata,
                            },
                        )
                else:
                    print(
                        f"[PDF] ❌ Parse/chunk/embed/index failed for {pdf_path.name}: "
                        f"{parse_result.get('error', 'Unknown error')}"
                    )
                    result = {}
                    metadata = {}
                    chunks = []

                if summary_result.get("status") == "success":
                    print(
                        f"[PDF] ✅ Summary completed for {pdf_path.name} "
                        f"({summary_result.get('section_count', 0)} sections)"
                    )
                else:
                    print(
                        f"[PDF] ⚠️ Summary failed for {pdf_path.name}: "
                        f"{summary_result.get('error', 'Unknown error')}"
                    )

                if reference_result.get("status") == "success":
                    print(
                        f"[PDF] ✅ References completed for {pdf_path.name} "
                        f"({reference_result.get('reference_count', 0)} references)"
                    )
                else:
                    print(
                        f"[PDF] ⚠️ References failed for {pdf_path.name}: "
                        f"{reference_result.get('error', 'Unknown error')}"
                    )

                if skimming_result.get("status") == "success":
                    print(
                        f"[PDF] ✅ Skimming completed for {pdf_path.name} "
                        f"({skimming_result.get('highlight_count', 0)} highlights)"
                    )
                else:
                    print(
                        f"[PDF] ⚠️ Skimming failed for {pdf_path.name}: "
                        f"{skimming_result.get('error', 'Unknown error')}"
                    )

                if metadata_result.get("status") == "success":
                    print(f"[PDF] ✅ Metadata processed for {pdf_path.name}")
                else:
                    print(
                        f"[PDF] ⚠️ Metadata failed for {pdf_path.name}: "
                        f"{metadata_result.get('error', 'Unknown error')}"
                    )

                print(
                    f"[PDF] ✅ COMPLETED all processing for {pdf_path.name} "
                    f"(PDF {index}/{len(saved_paths)})"
                )

                parse_results.append(
                    {
                        "pdf": str(pdf_path),
                        "outputs": (
                            result
                            if isinstance(parse_result, dict)
                            and "result" in parse_result
                            else {}
                        ),
                        "document_id": document_id,
                        "timings": (
                            parse_result.get("timings", {})
                            if isinstance(parse_result, dict)
                            else {}
                        ),
                        "embedding_count": (
                            parse_result.get("embedding_count", 0)
                            if isinstance(parse_result, dict)
                            else 0
                        ),
                        "summary_result": summary_result,
                        "reference_result": reference_result,
                        "skimming_result": skimming_result,
                        "metadata_result": metadata_result,
                    }
                )

            finally:
                shutil.rmtree(temp_output, ignore_errors=True)
                file_lock.release()
                with _PARSING_LOCK:
                    if (
                        pdf_key in _PARSING_FILES
                        and not _PARSING_FILES[pdf_key].locked()
                    ):
                        del _PARSING_FILES[pdf_key]

        if _PARSE_CANCEL_FLAG.is_set():
            raise RuntimeError("Operation was cancelled")

        payload = {
            "status": "ok",
            "count": len(parse_results),
            "results": parse_results,
        }
        if job_id:
            _update_pdf_job(job_id, status="completed", result=payload)
        return payload

    except RuntimeError as exc:
        if "cancelled" in str(exc).lower():
            if job_id:
                _update_pdf_job(job_id, status="cancelled", error=str(exc))
            for doc_id in all_document_ids:
                await _update_document_safe(doc_id, {"status": "cancelled"})
            return {
                "status": "cancelled",
                "message": str(exc),
                "count": len(parse_results),
                "results": parse_results,
            }
        if job_id:
            _update_pdf_job(job_id, status="failed", error=str(exc))
        for doc_id in all_document_ids:
            await _update_document_safe(doc_id, {"status": "error"})
        raise


async def _run_pdf_job(
    saved_paths: List[Path],
    document_map: Optional[Dict[str, str]],
    job_id: str,
    user_id: Optional[str],
) -> None:
    try:
        _update_pdf_job(job_id, status="running")
        await _process_saved_pdfs(
            saved_paths,
            document_map=document_map,
            job_id=job_id,
            user_id=user_id,
        )
    except Exception as exc:
        # _process_saved_pdfs already updates job status; just log to avoid warnings
        print(f"[PDF] ⚠️ Background job {job_id} failed: {exc}")


# Set cancel flag in pipeline module so it can check during build
set_cancel_flag(_PARSE_CANCEL_FLAG)
# Set cancel flag in parser module so it can check during parsing
set_parse_cancel_flag(_PARSE_CANCEL_FLAG)


# @router.post("/upload-pdf/")
# async def upload_pdf(file: UploadFile = File(...)):
#     if not file.filename.endswith(".pdf"):
#         raise HTTPException(status_code=400, detail="Only PDF files are allowed")

#     # Save the uploaded PDF temporarily
#     temp_dir = Path(tempfile.mkdtemp())
#     temp_file = temp_dir / file.filename

#     with temp_file.open("wb") as f:
#         shutil.copyfileobj(file.file, f)

#     # ✅ Return the same PDF file back as response
#     return FileResponse(
#         path=temp_file, filename=file.filename, media_type="application/pdf"
#     )


@router.post("/upload-and-parse/")
async def upload_and_parse_pdf(file: UploadFile = File(...)):
    temp_dir = Path(tempfile.mkdtemp())
    input_pdf_path = temp_dir / file.filename

    with input_pdf_path.open("wb") as f:
        shutil.copyfileobj(file.file, f)

    try:
        size = input_pdf_path.stat().st_size
    except Exception:
        size = -1
    print(
        f"[PDF] Received upload: name={file.filename}, size={size} bytes, temp={input_pdf_path}"
    )

    try:
        payload = await _process_saved_pdfs([input_pdf_path], user_id=None)
        return payload
    finally:
        try:
            shutil.rmtree(temp_dir)
        except Exception:
            pass


@router.get("/status")
async def qa_status(
    pdf_name: Optional[str] = Query(None, description="PDF name to check status for"),
    document_key: Optional[str] = Query(
        None, description="Document key to check status for"
    ),
    document_id: Optional[str] = Query(
        None, description="Document ID to check status for"
    ),
):
    """Return readiness status for QA pipeline by checking database instead of cache."""
    try:
        status = await pipeline_status(pdf_name=pdf_name, document_id=document_id)
        # Status logging is handled in pipeline.py
        return status
    except Exception as e:
        print(f"[STATUS] Error getting pipeline status: {e}")
        import traceback

        print(f"[STATUS] Traceback: {traceback.format_exc()}")
        return {"building": False, "ready": False, "error": str(e)}


@router.get("/status/stream")
async def stream_qa_status(
    pdf_name: Optional[str] = Query(None, description="PDF name to check status for"),
    document_key: Optional[str] = Query(
        None, description="Document key to check status for"
    ),
    document_id: Optional[str] = Query(
        None, description="Document ID to check status for"
    ),
):
    """
    Event-driven status streaming via SSE - NO POLLING, NO REPLICA SETS NEEDED!

    Handles late connections by checking if any changes occurred before client connected.
    """
    if not document_id:
        raise HTTPException(400, "document_id is required for event-driven streaming")

    async def event_generator():
        connection_time = time.time()

        # Register event listener for this document
        async with _STATUS_EVENTS_LOCK:
            if document_id not in _STATUS_EVENTS:
                _STATUS_EVENTS[document_id] = asyncio.Event()
            event = _STATUS_EVENTS[document_id]

            # Check if any changes happened BEFORE client connected
            last_change_time = _LAST_STATUS_CHANGE.get(document_id, 0)
            missed_changes = last_change_time > 0 and last_change_time < connection_time

        print(f"[SSE] 📡 Event-driven client connected for document {document_id}")

        if missed_changes:
            print(
                f"[SSE] ⚠️ Client connected {connection_time - last_change_time:.1f}s "
                f"AFTER last status change - checking for missed updates"
            )

        try:
            # Send initial status immediately
            status = await pipeline_status(document_id=document_id)
            yield f"data: {json.dumps(status)}\n\n"

            print(
                f"[SSE] Initial status: "
                f"embedding={status.get('embedding_status')}, "
                f"summary={status.get('summary_status')}, "
                f"reference={status.get('reference_status')}, "
                f"skimming={status.get('skimming_status')}, "
                f"available_features={status.get('available_features')}"
            )

            # Check if already complete
            if status.get("all_ready"):
                print(f"[SSE] ✅ All tasks already complete for {document_id}")
                # Cleanup timestamp
                async with _STATUS_EVENTS_LOCK:
                    _LAST_STATUS_CHANGE.pop(document_id, None)
                return

            # Check if any tasks completed before client connected (catch-up mechanism)
            embedding_ready = status.get("embedding_ready", False)
            summary_ready = status.get("summary_ready", False)
            reference_ready = status.get("reference_ready", False)
            skimming_ready = status.get("skimming_ready", False)

            # If any feature is already available, log it
            if embedding_ready or summary_ready or reference_ready or skimming_ready:
                available = status.get("available_features", [])
                print(
                    f"[SSE] 🎯 Client connected late - some features already available: {available}"
                )

                if missed_changes:
                    print(
                        f"[SSE] 🔄 Confirmed missed updates: "
                        f"reference_ready={reference_ready}, "
                        f"summary_ready={summary_ready}, "
                        f"embedding_ready={embedding_ready}, "
                        f"skimming_ready={skimming_ready}"
                    )

                # Check if all tasks are done (terminal states)
                embedding_done = (
                    status.get("embedding_status") in ["ready", "error"]
                    or embedding_ready
                )
                summary_done = status.get("summary_status") in ["ready", "error"]
                reference_done = status.get("reference_status") in ["ready", "error"]
                skimming_done = status.get("skimming_status") in ["ready", "error"]

                if embedding_done and summary_done and reference_done and skimming_done:
                    print(
                        f"[SSE] ✅ All tasks already in terminal state, closing stream immediately"
                    )
                    print(f"[SSE] Final available features: {available}")

                    # Cleanup timestamp
                    async with _STATUS_EVENTS_LOCK:
                        _LAST_STATUS_CHANGE.pop(document_id, None)

                    # Send one final update with terminal state
                    final_msg = {
                        **status,
                        "message": f"✅ All processing complete. Available: {', '.join(available)}",
                    }
                    yield f"data: {json.dumps(final_msg)}\n\n"
                    return

            # Event-driven waiting - NO POLLING!
            max_wait_time = 600  # 10 minutes total
            start_time = time.time()
            heartbeat_interval = 30  # Heartbeat every 30s to keep connection alive
            last_heartbeat = start_time

            while time.time() - start_time < max_wait_time:
                current_time = time.time()
                time_remaining = max_wait_time - (current_time - start_time)

                # Calculate next timeout (for heartbeat or remaining time)
                next_timeout = min(
                    heartbeat_interval - (current_time - last_heartbeat), time_remaining
                )

                if next_timeout <= 0:
                    # Send heartbeat
                    yield f": heartbeat\n\n"
                    last_heartbeat = current_time
                    continue

                try:
                    # Wait for event notification (NO POLLING - blocks until notified!)
                    await asyncio.wait_for(event.wait(), timeout=next_timeout)

                    # Event fired! Status changed, get new status
                    print(f"[SSE] 🔔 Event fired for {document_id} - status changed!")
                    status = await pipeline_status(document_id=document_id)
                    yield f"data: {json.dumps(status)}\n\n"

                    print(
                        f"[SSE] Updated: "
                        f"embedding_ready={status.get('embedding_ready')}, "
                        f"summary_ready={status.get('summary_ready')}, "
                        f"reference_ready={status.get('reference_ready')}, "
                        f"skimming_ready={status.get('skimming_ready')}, "
                        f"available={status.get('available_features')}"
                    )

                    # Stop if all done
                    if status.get("all_ready"):
                        print(f"[SSE] ✅ All tasks complete for {document_id}")
                        # Cleanup timestamp
                        async with _STATUS_EVENTS_LOCK:
                            _LAST_STATUS_CHANGE.pop(document_id, None)
                        break

                    # Stop on critical error
                    if status.get("stage") == "error":
                        print(f"[SSE] ❌ Critical error for {document_id}")
                        break

                    # Check if all tasks reached terminal state
                    embedding_done = status.get("embedding_status") in [
                        "ready",
                        "error",
                    ] or status.get("embedding_ready")
                    summary_done = status.get("summary_status") in ["ready", "error"]
                    reference_done = status.get("reference_status") in [
                        "ready",
                        "error",
                    ]
                    skimming_done = status.get("skimming_status") in ["ready", "error"]
                    if (
                        embedding_done
                        and summary_done
                        and reference_done
                        and skimming_done
                    ):
                        print(
                            f"[SSE] ✅ All tasks reached terminal state for {document_id}"
                        )

                        # Log final state
                        available = status.get("available_features", [])
                        if available:
                            print(f"[SSE] ✅ Final available features: {available}")

                        # Log any errors
                        errors = []
                        if status.get("summary_error"):
                            errors.append(f"Summary: {status.get('summary_error')}")
                        if status.get("reference_error"):
                            errors.append(f"Reference: {status.get('reference_error')}")
                        if status.get("embedding_error"):
                            errors.append(f"Embedding: {status.get('embedding_error')}")
                        if status.get("skimming_error"):  # Thêm dòng này
                            errors.append(
                                f"Skimming: {status.get('skimming_error')}"
                            )  # Thêm dòng này
                        if errors:
                            print(f"[SSE] ⚠️ Task errors: {'; '.join(errors)}")

                        # Cleanup timestamp
                        async with _STATUS_EVENTS_LOCK:
                            _LAST_STATUS_CHANGE.pop(document_id, None)

                        break

                except asyncio.TimeoutError:
                    # Timeout - send heartbeat
                    yield f": heartbeat\n\n"
                    last_heartbeat = current_time
                    continue

            # Max wait time reached
            if time.time() - start_time >= max_wait_time:
                print(f"[SSE] ⏱️ Timeout for {document_id}")
                final_status = await pipeline_status(document_id=document_id)
                available = final_status.get("available_features", [])

                timeout_msg = {
                    "stage": "timeout",
                    "message": f"Stream timeout. Available: {', '.join(available)}",
                    "available_features": available,
                    "embedding_ready": final_status.get("embedding_ready", False),
                    "summary_ready": final_status.get("summary_ready", False),
                    "reference_ready": final_status.get("reference_ready", False),
                    "skimming_ready": final_status.get("skimming_ready", False),
                }
                yield f"data: {json.dumps(timeout_msg)}\n\n"

        except Exception as e:
            print(f"[SSE] ❌ Error for {document_id}: {e}")
            import traceback

            print(f"[SSE] Traceback: {traceback.format_exc()}")

            error_msg = {
                "error": str(e),
                "stage": "error",
                "ready": False,
                "all_ready": False,
            }
            yield f"data: {json.dumps(error_msg)}\n\n"

        finally:
            # Cleanup event when client disconnects
            async with _STATUS_EVENTS_LOCK:
                if document_id in _STATUS_EVENTS:
                    del _STATUS_EVENTS[document_id]
                    print(
                        f"[SSE] 🔌 Disconnected and cleaned up event for {document_id}"
                    )

    return StreamingResponse(event_generator(), media_type="text/event-stream")


@router.get("/references")
async def get_references():
    """Extract and return references from the parsed PDF with clickable links."""
    try:
        # Get pipeline to access parsed data
        pipeline = await get_pipeline()
        if not pipeline or not pipeline.config:
            return {"status": "empty", "references": []}

        # Try to load cached references first
        cfg = PipelineConfig()
        data_dir = Path(cfg.data_dir)
        cache_file = data_dir / "references_cache.json"

        # Check if we have cached references
        if cache_file.exists():
            print(f"[REFERENCES] Loading cached references from {cache_file}")
            with open(cache_file, "r", encoding="utf-8") as f:
                cached_data = json.load(f)
                return {
                    "status": "ok",
                    "references": cached_data.get("references", []),
                    "count": len(cached_data.get("references", [])),
                }

        # If not cached, parse from markdown
        # Get markdown file path from pipeline artifacts
        if not pipeline.artifacts or not pipeline.artifacts.chunks:
            print("[REFERENCES] No chunks available yet, cannot extract references")
            return {"status": "empty", "references": []}

        # Find markdown file from data_dir
        # Look for markdown files in data_dir
        md_files = list(data_dir.glob("**/*-embedded.md"))
        if not md_files:
            md_files = list(data_dir.glob("**/*.md"))

        if not md_files:
            print("[REFERENCES] No markdown file found")
            return {"status": "empty", "references": []}

        # Use the most recent markdown file
        md_file = max(md_files, key=lambda p: p.stat().st_mtime)
        print(f"[REFERENCES] Reading markdown from {md_file}")

        with open(md_file, "r", encoding="utf-8") as f:
            markdown_content = f.read()

        # Extract references section
        from paperreader.services.parser.pdf_parser_pymupdf import (
            extract_references_section,
        )

        references_text = extract_references_section(markdown_content)

        if not references_text:
            print("[REFERENCES] No references section found in markdown")
            return {"status": "empty", "references": []}

        print(f"[REFERENCES] Found references section ({len(references_text)} chars)")

        # Parse references
        references = parse_references(references_text)
        print(f"[REFERENCES] Parsed {len(references)} references")

        # Generate links for each reference
        for ref in references:
            update_reference_link(ref)

        # Convert to dict for JSON serialization
        references_dict = [ref.to_dict() for ref in references]

        # Cache the results
        cache_data = {"references": references_dict, "cached_at": time.time()}
        with open(cache_file, "w", encoding="utf-8") as f:
            json.dump(cache_data, f, indent=2)

        print(f"[REFERENCES] Cached {len(references_dict)} references")

        return {
            "status": "ok",
            "references": references_dict,
            "count": len(references_dict),
        }

    except Exception as e:
        print(f"[REFERENCES] Error getting references: {e}")
        import traceback

        print(f"[REFERENCES] Traceback: {traceback.format_exc()}")
        return {"status": "error", "error": str(e), "references": []}


@router.post("/save-and-parse/")
async def save_and_parse_pdfs(
    files: list[UploadFile] = File(...),
    wait: bool = Query(False, description="Wait for processing to finish"),
    document_id: Optional[str] = Header(default=None, alias="X-Document-Id"),
    user_id_header: Optional[str] = Header(default=None, alias="X-User-Id"),
):
    """Accept multiple PDFs, persist them, and trigger asynchronous parsing."""
    if not files:
        raise HTTPException(status_code=400, detail="No files uploaded")

    cfg = PipelineConfig()
    data_dir = Path(cfg.data_dir)
    uploads_dir = data_dir / "uploads"
    data_dir.mkdir(parents=True, exist_ok=True)
    uploads_dir.mkdir(parents=True, exist_ok=True)

    saved_paths: List[Path] = []
    for upload in files:
        if not upload.filename.lower().endswith(".pdf"):
            continue
        target = uploads_dir / upload.filename
        try:
            with target.open("wb") as out:
                shutil.copyfileobj(upload.file, out)
            saved_paths.append(target)
            print(f"[PDF] Saved uploaded PDF: {target}")
        except Exception as exc:
            print(f"[PDF] Failed to save {upload.filename}: {exc}")

    if not saved_paths:
        raise HTTPException(status_code=400, detail="No valid PDF files uploaded")

    document_map: Dict[str, str] = {}
    if document_id and saved_paths:
        first_path = saved_paths[0]
        document_map[first_path.name] = document_id
        document_map[first_path.stem] = document_id

    if wait:
        return await _process_saved_pdfs(
            saved_paths,
            document_map=document_map or None,
            user_id=user_id_header,
        )

    job_id = _register_pdf_job(
        {"files": [str(p) for p in saved_paths], "count": len(saved_paths)}
    )
    asyncio.create_task(
        _run_pdf_job(saved_paths, document_map or None, job_id, user_id_header)
    )
    return {"status": "queued", "jobId": job_id, "count": len(saved_paths)}


@router.get("/jobs/{job_id}")
async def get_pdf_job(job_id: str):
    job = _get_pdf_job(job_id)
    if not job:
        raise HTTPException(status_code=404, detail="Job not found")
    return job


@router.post("/parse-uploads-folder/")
async def parse_uploads_folder():
    """Parse all PDFs currently in the uploads folder and rebuild the pipeline.

    Useful when PDFs were copied in manually or after container restart.
    """
    cfg = PipelineConfig()
    data_dir = Path(cfg.data_dir)
    uploads_dir = data_dir / "uploads"

    if not uploads_dir.exists():
        raise HTTPException(
            status_code=404, detail=f"Uploads folder not found: {uploads_dir}"
        )

    pdf_paths = [p for p in uploads_dir.glob("*.pdf") if p.is_file()]
    if not pdf_paths:
        return {
            "status": "ok",
            "count": 0,
            "results": [],
            "message": "No PDFs in uploads folder",
        }

    print(f"[PDF] Parsing {len(pdf_paths)} existing PDF(s) from uploads folder...")
    result = await _process_saved_pdfs(pdf_paths, user_id=None)

    # Ensure QA pipeline reflects latest parsed results
    try:
        rebuild_start = time.time()
        await rebuild_pipeline(cfg, lazy_store=False)
        rebuild_elapsed = time.time() - rebuild_start
        print(
            f"[PDF] ✅ Pipeline rebuilt after parsing uploads (elapsed={rebuild_elapsed:.2f}s)"
        )
    except RuntimeError as exc:
        print(
            f"[PDF] ⚠️ Pipeline rebuild cancelled or failed (will rebuild on demand): {exc}"
        )
    except Exception as exc:
        print(f"[PDF] ⚠️ Pipeline rebuild failed (will rebuild on demand): {exc}")

    return result


@router.delete("/clear-output/")
async def clear_parser_output():
    """Clear all files in the parser output directory and reset pipeline cache.

    This is called when the page reloads to:
    - Cancel any ongoing parse/embed/chunk operations
    - Clear old PDF files to avoid noise
    - Reset pipeline cache so it rebuilds fresh

    IMPORTANT: Files are deleted IMMEDIATELY before setting cancel flag to ensure
    output is cleared even if operations are in progress.
    """
    try:
        cfg = PipelineConfig()
        data_dir = Path(cfg.data_dir)

        # CRITICAL: Delete files FIRST, before setting cancel flag
        # This ensures output is cleared immediately, even if operations are running
        deleted_count = 0
        if data_dir.exists():
            print("[PDF] ⚠️ CLEAR OUTPUT REQUESTED - Deleting files immediately...")
            # Remove all files and subdirectories in the output directory
            for item in data_dir.iterdir():
                try:
                    if item.is_file():
                        item.unlink()
                        deleted_count += 1
                    elif item.is_dir():
                        shutil.rmtree(item)
                        deleted_count += 1  # Count directory as one deletion
                except Exception as e:
                    print(f"[PDF] Failed to delete {item}: {e}")
                    continue
            print(
                f"[PDF] ✅ Deleted {deleted_count} items from output directory immediately"
            )
        else:
            print("[PDF] Output directory does not exist, nothing to delete")

        # Now set cancel flag to stop any ongoing operations
        print("[PDF] Setting cancel flag to stop ongoing6 operations...")
        _PARSE_CANCEL_FLAG.set()
        print("[PDF] ✅ Cancel flag set - ongoing parse operations will be stopped")

        # Reset pipeline cache to cancel any ongoing build operations
        # NOTE: This only clears pipeline cache (chunks, embeddings), NOT the model itself
        # Model (Visualized_BGE) is a singleton in memory and is NOT affected by this
        print(
            "[PDF] Resetting pipeline cache to cancel ongoing embed/chunk operations..."
        )
        print(
            "[PDF] ⚠️ NOTE: Model (Visualized_BGE) in memory is NOT cleared - it remains loaded and ready"
        )
        reset_pipeline_state(str(data_dir))
        print("[PDF] ✅ Pipeline cache reset - ongoing builds will be cancelled")
        print(
            "[PDF] ✅ Model instance preserved (singleton in memory, not affected by cache reset)"
        )

        print(f"[PDF] Pipeline cache reset and output cleared - ready for new uploads")

        # Reset cancel flag after clearing (ready for new operations)
        _PARSE_CANCEL_FLAG.clear()
        print("[PDF] ✅ Cancel flag reset - ready for new parse operations")

        return {
            "status": "ok",
            "message": f"Cleared {deleted_count} items from output directory and reset pipeline cache",
            "deleted_count": deleted_count,
        }
    except Exception as e:
        print(f"[PDF] Error clearing parser output: {e}")
        import traceback

        print(f"[PDF] Traceback: {traceback.format_exc()}")
        raise HTTPException(
            status_code=500, detail=f"Failed to clear output directory: {str(e)}"
        )


@router.post("/extract-references/")
async def extract_references(
    file: UploadFile = File(...),
    document_id: Optional[str] = Query(
        None, description="Document ID to associate references with"
    ),
):
    """
    Extract references from a PDF using GROBID.

    Returns structured reference data including:
    - Bibliographic information (title, authors, venue, year, etc.)
    - Citation markers in the document with their locations
    - Bounding boxes for both references and citations
    """
    if not file.filename.lower().endswith(".pdf"):
        raise HTTPException(status_code=400, detail="Only PDF files are allowed")

    temp_dir = Path(tempfile.mkdtemp(prefix="ref_extract_"))
    pdf_path = temp_dir / file.filename
    xml_path = temp_dir / f"{file.filename}.tei.xml"

    try:
        # Save uploaded PDF
        with pdf_path.open("wb") as f:
            shutil.copyfileobj(file.file, f)

        print(f"[REFERENCES] Processing {file.filename} for reference extraction...")

        # Step 1: Send PDF to GROBID for processing
        grobid_client = GrobidClient()
        xml_content = await asyncio.to_thread(
            grobid_client.process_pdf, pdf_path, include_coords=True
        )

        # Save TEI XML for debugging
        with xml_path.open("w", encoding="utf-8") as f:
            f.write(xml_content)
        print(f"[REFERENCES] Saved TEI XML to {xml_path}")

        # Step 2: Extract references from TEI XML
        extractor = ReferenceExtractorService(xml_content)
        references = extractor.extract_references()

        print(
            f"[REFERENCES] Extracted {len(references)} references from {file.filename}"
        )

        # Convert to dict for JSON response
        references_dict = [ref.to_dict() for ref in references]

        # Step 3: Save to cache if document_id provided
        if document_id:
            cfg = PipelineConfig()
            cache_dir = Path(cfg.data_dir) / "references_cache"
            cache_dir.mkdir(parents=True, exist_ok=True)

            cache_file = cache_dir / f"{document_id}_references.json"
            cache_data = {
                "document_id": document_id,
                "filename": file.filename,
                "references": references_dict,
                "cached_at": datetime.utcnow().isoformat(),
                "count": len(references_dict),
            }

            with cache_file.open("w", encoding="utf-8") as f:
                json.dump(cache_data, f, indent=2, ensure_ascii=False)

            print(f"[REFERENCES] Cached references to {cache_file}")

        return {
            "status": "ok",
            "filename": file.filename,
            "document_id": document_id,
            "references": references_dict,
            "count": len(references_dict),
        }

    except Exception as e:
        print(f"[REFERENCES] Error extracting references: {e}")
        import traceback

        print(f"[REFERENCES] Traceback: {traceback.format_exc()}")
        raise HTTPException(
            status_code=500, detail=f"Failed to extract references: {str(e)}"
        )
    finally:
        # Cleanup temporary files
        try:
            shutil.rmtree(temp_dir, ignore_errors=True)
        except Exception as e:
            print(f"[REFERENCES] Failed to cleanup temp dir: {e}")
        # Cleanup temporary files
        try:
            shutil.rmtree(temp_dir, ignore_errors=True)
        except Exception as e:
            print(f"[REFERENCES] Failed to cleanup temp dir: {e}")
=======
import asyncio
import hashlib
import json
import mimetypes
import os
import re
import shutil
import tempfile
import threading
import time
import traceback
import uuid
from datetime import datetime
from pathlib import Path
from typing import Any, Dict, List, Optional

from fastapi import APIRouter, File, Header, HTTPException, Query, UploadFile, WebSocket, WebSocketDisconnect
from fastapi.responses import FileResponse, StreamingResponse
from paperreader.api.summary_routes import (
    _extract_sections_from_pdf,
    _fill_summary_template,
    _generate_summary_template,
)
from paperreader.models.reference import (
    BoundingBoxSchema,
    CitationMentionSchema,
    ReferenceCreate,
)
from paperreader.services.documents.chunk_repository import replace_document_chunks
from paperreader.services.documents.minio_client import upload_bytes
from paperreader.services.documents.repository import (
    get_document_by_id,
    to_object_id,
    update_document,
    update_document_status,
)
from paperreader.services.documents.summary_repository import upsert_summary
from paperreader.services.parser.grobid_client import GrobidClient
from paperreader.services.parser.pdf_parser import parse_pdf_with_pymupdf
from paperreader.services.parser.pdf_parser_pymupdf import set_parse_cancel_flag
from paperreader.services.parser.reference_extractor import ReferenceExtractorService
from paperreader.services.qa.chunking import split_markdown_into_chunks
from paperreader.services.qa.config import PipelineConfig
from paperreader.services.qa.elasticsearch_client import index_chunks
from paperreader.services.qa.embeddings import get_embedder
from paperreader.services.qa.pipeline import (
    get_pipeline,
    pipeline_status,
    rebuild_pipeline,
    reset_pipeline_state,
    set_cancel_flag,
)
from paperreader.services.references import parse_references, update_reference_link
from paperreader.services.websocket.task_events import notify_task_status

router = APIRouter()

# MinIO bucket configuration
MINIO_BUCKET = os.getenv("MINIO_BUCKET", "pdf-documents")

# Directory for persisting debug markdown
DEBUG_CHUNKING_DIR = Path(__file__).resolve().parent.parent.parent / "debug_chunking"

# Global cancel flag to stop ongoing parse/embed/chunk operations
_PARSE_CANCEL_FLAG = threading.Event()

# Track files currently being parsed to avoid duplicate parsing
_PARSING_FILES: dict[str, threading.Lock] = {}  # Key: file path, Value: lock
_PARSING_LOCK = threading.Lock()  # Lock for _PARSING_FILES dict

# Simple in-memory job registry to track asynchronous PDF processing jobs
_PDF_JOBS: Dict[str, Dict[str, Any]] = {}
_PDF_JOBS_LOCK = threading.Lock()


def _register_pdf_job(meta: Dict[str, Any]) -> str:
    job_id = str(uuid.uuid4())
    with _PDF_JOBS_LOCK:
        _PDF_JOBS[job_id] = {
            "status": "queued",
            "created_at": time.time(),
            **meta,
        }
    return job_id


def _update_pdf_job(job_id: str, **updates: Any) -> None:
    with _PDF_JOBS_LOCK:
        job = _PDF_JOBS.get(job_id)
        if not job:
            return
        job.update(**updates)


def _get_pdf_job(job_id: str) -> Optional[Dict[str, Any]]:
    with _PDF_JOBS_LOCK:
        job = _PDF_JOBS.get(job_id)
        if not job:
            return None
        return job.copy()


async def _update_document_safe(
    document_id: Optional[str], updates: Dict[str, Any]
) -> None:
    if not document_id:
        return
    object_id = to_object_id(document_id)
    if not object_id:
        return
    await update_document(object_id, updates)


def _resolve_document_id(
    mapping: Optional[Dict[str, str]], pdf_path: Path
) -> Optional[str]:
    if not mapping:
        return None
    candidates = [pdf_path.name, pdf_path.stem]
    for key in candidates:
        if key in mapping:
            return mapping[key]
    return None




async def _parse_and_chunk_pdf(
    pdf_path: Path,
    temp_output: Path,
    document_id: Optional[str],
    user_id: Optional[str],
    document_owner_cache: Dict[str, Optional[str]],
) -> Dict[str, Any]:
    """
    Complete PDF processing pipeline: Parse, chunk, embed, and index.
    This function handles ALL critical path operations to make document ready.

    Steps:
    1. Parse PDF with PyMuPDF
    2. Upload assets (images, tables) to MinIO
    3. Create chunks from markdown
    4. Save chunks to MongoDB
    5. Generate embeddings
    6. Index to Elasticsearch

    Returns:
        Dict containing:
        - chunks: List of processed chunks
        - metadata: PDF metadata
        - doc_key: Document key
        - result: Parse result with assets
        - embedding_count: Number of embeddings generated
        - elapsed: Total processing time
    """
    print(f"[PDF] 🔍 Starting complete PDF processing for {pdf_path.name}...")
    start_time = time.time()

    # Step 1: Parse PDF
    parse_start = time.time()
    result = await asyncio.to_thread(parse_pdf_with_pymupdf, pdf_path, temp_output)
    parse_elapsed = time.time() - parse_start
    print(
        f"[PDF] ✅ Parse completed for {pdf_path.name} in {parse_elapsed:.2f}s "
        f"(images={len(result.get('image_files') or [])}, "
        f"tables={len(result.get('table_files') or [])})"
    )

    if _PARSE_CANCEL_FLAG.is_set():
        raise RuntimeError("Operation was cancelled")

    markdown_content = result.get("markdown_content")
    if not markdown_content:
        raise ValueError(f"Missing markdown content for {pdf_path.name}")

    metadata = result.get("metadata") or {}
    metadata.setdefault("total_pages", result.get("num_pages") or 0)
    result["metadata"] = metadata

    doc_key = pdf_path.stem
    owner_user_id = user_id

    # Get document owner
    if document_id:
        cached_owner = document_owner_cache.get(document_id)
        if cached_owner is None and document_id not in document_owner_cache:
            owner_object_id = to_object_id(document_id)
            if owner_object_id:
                try:
                    doc_record = await get_document_by_id(owner_object_id)
                    cached_owner = doc_record.get("user_id") if doc_record else None
                except Exception as exc:
                    print(
                        f"[PDF] ⚠️ Failed to load document {document_id} for user lookup: {exc}"
                    )
                    cached_owner = None
            else:
                cached_owner = None
            document_owner_cache[document_id] = cached_owner
        owner_user_id = document_owner_cache.get(document_id, owner_user_id)

    # Step 2: Upload assets to MinIO
    asset_identifier = document_id or doc_key
    if owner_user_id:
        asset_base_prefix = f"{owner_user_id}/document/{asset_identifier}/"
    else:
        asset_base_prefix = f"shared/document/{asset_identifier}/"
    asset_prefix = asset_base_prefix.rstrip("/") + "/"

    # Process images
    image_lookup: Dict[str, Dict[str, Any]] = {}
    for image_meta in result.get("image_files") or []:
        rel_path = image_meta.get("relative_path") or image_meta.get("filename") or ""
        rel_path = rel_path.replace("\\", "/").lstrip("./")
        if not rel_path:
            continue

        src_path = Path(image_meta.get("local_path") or "")
        if not src_path.exists():
            continue

        object_name = f"{asset_prefix}{rel_path}"
        mime_type, _ = mimetypes.guess_type(src_path.name)
        try:
            await upload_bytes(
                MINIO_BUCKET,
                object_name,
                src_path.read_bytes(),
                mime_type or "image/png",
            )
        except Exception as exc:
            print(f"[PDF] ⚠️ Failed to upload image {src_path} to Minio: {exc}")
            continue

        image_lookup[rel_path] = {
            "relative_path": rel_path,
            "object_name": object_name,
            "bucket": MINIO_BUCKET,
            "page": image_meta.get("page"),
            "position": image_meta.get("position"),
            "caption": image_meta.get("caption"),
            "figure_id": image_meta.get("image_id") or image_meta.get("figure_id"),
            "local_path": str(src_path),
        }

    # Process tables
    table_lookup: Dict[str, Dict[str, Any]] = {}
    for table_meta in result.get("table_files") or []:
        rel_path = table_meta.get("relative_path") or table_meta.get("filename") or ""
        rel_path = rel_path.replace("\\", "/").lstrip("./")
        if not rel_path:
            continue

        src_path = Path(table_meta.get("local_path") or "")
        if not src_path.exists():
            continue

        object_name = f"{asset_prefix}{rel_path}"
        mime_type, _ = mimetypes.guess_type(src_path.name)
        try:
            await upload_bytes(
                MINIO_BUCKET,
                object_name,
                src_path.read_bytes(),
                mime_type or "text/csv",
            )
        except Exception as exc:
            print(f"[PDF] ⚠️ Failed to upload table {src_path} to Minio: {exc}")
            continue

        table_lookup[rel_path] = {
            "relative_path": rel_path,
            "object_name": object_name,
            "bucket": MINIO_BUCKET,
            "preview": table_meta.get("preview"),
            "label": table_meta.get("table_id"),
            "local_path": str(src_path),
        }

    result["image_files"] = list(image_lookup.values())
    result["table_files"] = list(table_lookup.values())
    result["assets"] = {
        "images": result["image_files"],
        "tables": result["table_files"],
    }

    # Step 3: Save markdown for debugging
    debug_md_path = DEBUG_CHUNKING_DIR / f"{doc_key}_chunking_debug.md"
    debug_md_path.parent.mkdir(parents=True, exist_ok=True)
    try:
        with open(debug_md_path, "w", encoding="utf-8") as f:
            f.write(markdown_content)
        print(f"[PDF] 💾 Saved markdown for debugging: {debug_md_path}")
    except Exception as exc:
        print(f"[PDF] ⚠️ Failed to save debug markdown: {exc}")

    # Step 4: Chunk the document
    chunk_start = time.time()
    chunks = await asyncio.to_thread(
        split_markdown_into_chunks,
        markdown_content,
        doc_key,
        str(pdf_path),
        assets={"images": image_lookup, "tables": table_lookup},
    )
    chunk_elapsed = time.time() - chunk_start
    print(
        f"[PDF] ✅ Chunked {pdf_path.name} into {len(chunks)} chunks in {chunk_elapsed:.2f}s"
    )

    if not chunks:
        raise ValueError(f"No chunks created for {pdf_path.name}")

    # Step 5: Enrich chunks with asset references
    for idx, chunk in enumerate(chunks):
        chunk_id = hashlib.sha1(
            f"{doc_key}:{idx}:{chunk.get('text', '')[:200]}".encode("utf-8")
        ).hexdigest()
        chunk["chunk_id"] = chunk_id
        chunk["doc_key"] = doc_key
        chunk["document_id"] = document_id

        # Enrich images
        enriched_images: List[Dict[str, Any]] = []
        for img_meta in chunk.get("images") or []:
            key = (img_meta.get("data") or "").replace("\\", "/").lstrip("./")
            lookup = image_lookup.get(key) or image_lookup.get(
                f"images/{Path(key).name}"
            )
            if lookup:
                enriched_images.append(
                    {
                        "caption": lookup.get("caption") or img_meta.get("caption"),
                        "figure_id": lookup.get("figure_id")
                        or img_meta.get("figure_id"),
                        "bucket": lookup.get("bucket"),
                        "object_name": lookup.get("object_name"),
                        "relative_path": lookup.get("relative_path"),
                        "page": lookup.get("page"),
                        "position": lookup.get("position"),
                        "data": lookup.get("object_name"),
                    }
                )
            else:
                enriched_images.append(img_meta)
        if enriched_images:
            chunk["images"] = enriched_images
        else:
            chunk.pop("images", None)

        # Enrich tables
        enriched_tables: List[Dict[str, Any]] = []
        for tbl_meta in chunk.get("tables") or []:
            key = (
                (tbl_meta.get("data") or tbl_meta.get("relative_path") or "")
                .replace("\\", "/")
                .lstrip("./")
            )
            lookup = table_lookup.get(key) or table_lookup.get(
                f"tables/{Path(key).name}"
            )
            if lookup:
                enriched_tables.append(
                    {
                        "label": lookup.get("label") or tbl_meta.get("label"),
                        "bucket": lookup.get("bucket"),
                        "object_name": lookup.get("object_name"),
                        "relative_path": lookup.get("relative_path"),
                        "data": lookup.get("object_name"),
                        "preview": lookup.get("preview"),
                    }
                )
            else:
                enriched_tables.append(tbl_meta)
        if enriched_tables:
            chunk["tables"] = enriched_tables
        else:
            chunk.pop("tables", None)

    # Step 6: Save chunks to MongoDB
    print(f"[PDF] 💾 Saving {len(chunks)} chunks to MongoDB for {pdf_path.name}...")
    mongo_start = time.time()
    await replace_document_chunks(
        document_id=document_id,
        chunks=chunks,
    )
    mongo_elapsed = time.time() - mongo_start
    print(
        f"[PDF] ✅ Saved {len(chunks)} chunks to MongoDB in {mongo_elapsed:.2f}s for {pdf_path.name}"
    )

    # Step 7: Generate embeddings
    print(
        f"[PDF] 🔢 Generating embeddings for {len(chunks)} chunks for {pdf_path.name}..."
    )
    embed_start = time.time()
    embedder = get_embedder(None)

    try:
        chunk_embeddings = await asyncio.to_thread(
            embedder.embed_chunks,
            chunks,
            doc_key,
        )
        embed_elapsed = time.time() - embed_start
        print(
            f"[PDF] ✅ Generated {len(chunk_embeddings)} embeddings in {embed_elapsed:.2f}s for {pdf_path.name}"
        )
    except Exception as embed_exc:
        embed_elapsed = time.time() - embed_start
        print(
            f"[PDF] ❌ Failed to generate embeddings for {pdf_path.name} (took {embed_elapsed:.2f}s): {embed_exc}"
        )
        import traceback

        print(f"[PDF] Traceback: {traceback.format_exc()}")
        raise  # Re-raise to stop processing

    # Step 8: Index to Elasticsearch
    print(
        f"[PDF] 📤 Indexing {len(chunks)} chunks to Elasticsearch for {pdf_path.name}..."
    )
    es_start = time.time()

    try:
        await index_chunks(
            document_id=document_id,
            chunks=chunks,
            embeddings=chunk_embeddings,
        )
        es_elapsed = time.time() - es_start
        print(
            f"[PDF] ✅ Indexed {len(chunks)} chunks to Elasticsearch in {es_elapsed:.2f}s for {pdf_path.name}"
        )
    except Exception as es_exc:
        es_elapsed = time.time() - es_start
        print(
            f"[PDF] ⚠️ Failed to index chunks to Elasticsearch for {pdf_path.name} (took {es_elapsed:.2f}s): {es_exc}"
        )
        import traceback

        print(f"[PDF] Traceback: {traceback.format_exc()}")
        # Don't fail - chunks are in MongoDB, can retry indexing later

    total_elapsed = time.time() - start_time
    print(
        f"[PDF] ✅ Complete processing finished for {pdf_path.name} in {total_elapsed:.2f}s"
    )

    if document_id:
        await _update_document_safe(
            document_id,
            {
                "embedding_status": "ready",
                "embedding_updated_at": datetime.utcnow(),
                "status": "ready",
            },
        )
        # Notify via status aggregator (internal architecture)
        print(f"[WebSocket] 📤 [PDF] Notifying embedding task status for document {document_id}")
        await notify_task_status(
            document_id=document_id,
            task_name="embedding",
            status_data={
                "status": "ready",
                "embedding_ready": True,
                "updated_at": datetime.utcnow().isoformat(),
            },
        )
        print(f"[WebSocket] ✅ [PDF] Notified embedding task status for document {document_id}")

    return {
        "chunks": chunks,
        "metadata": metadata,
        "doc_key": doc_key,
        "result": result,
        "embedding_count": len(chunk_embeddings),
        "elapsed": total_elapsed,
        "timings": {
            "parse": parse_elapsed,
            "chunk": chunk_elapsed,
            "mongo": mongo_elapsed,
            "embed": embed_elapsed,
            "elasticsearch": es_elapsed,
            "total": total_elapsed,
        },
    }


async def _process_summary(
    pdf_path: Path,
    document_id: Optional[str],
) -> Dict[str, Any]:
    """
    Generate summary for a PDF document.
    This is independent of the main parsing pipeline.

    Steps:
    1. Extract sections from PDF
    2. Generate summary template based on section names
    3. Fill template with actual content
    4. Save summary to database

    Returns:
        Dict containing:
        - status: "success" or "error"
        - section_count: Number of sections found
        - elapsed: Processing time
    """
    print(f"[SUMMARY] 📝 Starting summary generation for {pdf_path.name}...")
    start_time = time.time()

    try:
        # Update document status to processing
        if document_id:
            await _update_document_safe(
                document_id,
                {
                    "summary_status": "processing",
                },
            )

        # Step 1: Extract sections from PDF
        sections = await asyncio.to_thread(_extract_sections_from_pdf, pdf_path)

        if not sections:
            raise ValueError("No sections found in PDF")

        section_names = [s["title"] for s in sections if s.get("type") == "section"]

        if not section_names:
            raise ValueError("No section titles found")

        print(f"[SUMMARY] Found {len(section_names)} sections in {pdf_path.name}")

        # Step 2: Generate summary template
        important_sections, summary_template = await _generate_summary_template(
            section_names
        )

        print(
            f"[SUMMARY] Generated template with {len(important_sections)} important sections"
        )

        # Step 3: Fill template with content
        filled_summary = await _fill_summary_template(
            summary_template, important_sections, sections
        )

        # Step 4: Save to database
        if document_id:
            doc_object_id = to_object_id(document_id)
            if doc_object_id:
                await upsert_summary(
                    doc_object_id,
                    filled_summary,
                    important_sections,
                )
                print(f"[SUMMARY] Saved summary to database for document {document_id}")

        elapsed = time.time() - start_time
        print(
            f"[SUMMARY] ✅ Generated and saved summary for {pdf_path.name} "
            f"in {elapsed:.2f}s"
        )

        # Update document status to ready
        if document_id:
            await _update_document_safe(
                document_id,
                {
                    "summary_status": "ready",
                    "summary_updated_at": datetime.utcnow(),
                },
            )
            # Notify via status aggregator (internal architecture)
            print(f"[WebSocket] 📤 [SUMMARY] Notifying summary task status for document {document_id}")
            await notify_task_status(
                document_id=document_id,
                task_name="summary",
                status_data={
                    "status": "ready",
                    "summary_ready": True,
                    "updated_at": datetime.utcnow().isoformat(),
                },
            )
            print(f"[WebSocket] ✅ [SUMMARY] Notified summary task status for document {document_id}")

        return {
            "status": "success",
            "section_count": len(sections),
            "important_sections": len(important_sections),
            "elapsed": elapsed,
        }

    except Exception as exc:
        elapsed = time.time() - start_time
        print(
            f"[SUMMARY] ❌ Failed to generate summary for {pdf_path.name} "
            f"(took {elapsed:.2f}s): {exc}"
        )
        import traceback

        print(f"[SUMMARY] Traceback: {traceback.format_exc()}")

        # Update document status to error
        if document_id:
            await _update_document_safe(
                document_id,
                {
                    "summary_status": "error",
                    "summary_error": str(exc),
                },
            )
            # Notify via status aggregator (internal architecture)
            await notify_task_status(
                document_id=document_id,
                task_name="summary",
                status_data={
                    "status": "error",
                    "error": str(exc),
                    "updated_at": datetime.utcnow().isoformat(),
                },
            )
            print(f"[SUMMARY] ❌ Notified summary task error for {document_id}")

        return {
            "status": "error",
            "error": str(exc),
            "elapsed": elapsed,
        }


async def _process_references(
    pdf_path: Path,
    document_id: Optional[str],
) -> Dict[str, Any]:
    """
    Extract references from a PDF document using ReferenceService.
    This is independent of the main parsing pipeline.

    Steps:
    1. Use ReferenceService to extract references from PDF
    2. Service handles GROBID processing and database storage
    3. Return result summary

    Returns:
        Dict containing:
        - status: "success" or "error"
        - reference_count: Number of references found
        - elapsed: Processing time
    """
    print(f"[REFERENCE] 📚 Starting reference extraction for {pdf_path.name}...")
    start_time = time.time()

    try:
        # Update document status to processing
        if document_id:
            await _update_document_safe(
                document_id,
                {
                    "reference_status": "processing",
                },
            )

        # Import ReferenceService
        from paperreader.services.references.reference_service import ReferenceService

        # Initialize service
        reference_service = ReferenceService()

        print(f"[REFERENCE] Processing {pdf_path.name} with ReferenceService...")

        # Extract and save references using the service
        # This handles GROBID processing and database storage
        references = await reference_service.extract_and_save_references(
            pdf_path=pdf_path,
            document_id=document_id,
        )

        reference_count = len(references)

        print(
            f"[REFERENCE] Service extracted {reference_count} references for {pdf_path.name}"
        )

        elapsed = time.time() - start_time
        print(
            f"[REFERENCE] ✅ Extracted and saved {reference_count} references "
            f"for {pdf_path.name} in {elapsed:.2f}s"
        )

        # Update document status to ready
        if document_id:
            await _update_document_safe(
                document_id,
                {
                    "reference_status": "ready",
                    "reference_count": reference_count,
                    "reference_updated_at": datetime.utcnow(),
                },
            )
            # Notify via status aggregator (internal architecture)
            print(f"[WebSocket] 📤 [REFERENCE] Notifying reference task status for document {document_id}")
            await notify_task_status(
                document_id=document_id,
                task_name="reference",
                status_data={
                    "status": "ready",
                    "reference_ready": True,
                    "reference_count": reference_count,
                    "updated_at": datetime.utcnow().isoformat(),
                },
            )
            print(f"[WebSocket] ✅ [REFERENCE] Notified reference task status for document {document_id}")

        return {
            "status": "success",
            "reference_count": reference_count,
            "elapsed": elapsed,
        }

    except Exception as exc:
        elapsed = time.time() - start_time
        print(
            f"[REFERENCE] ❌ Failed to extract references for {pdf_path.name} "
            f"(took {elapsed:.2f}s): {exc}"
        )
        import traceback

        print(f"[REFERENCE] Traceback: {traceback.format_exc()}")

        # Update document status to error
        if document_id:
            await _update_document_safe(
                document_id,
                {
                    "reference_status": "error",
                    "reference_error": str(exc),
                },
            )
            # Notify via status aggregator (internal architecture)
            await notify_task_status(
                document_id=document_id,
                task_name="reference",
                status_data={
                    "status": "error",
                    "error": str(exc),
                    "updated_at": datetime.utcnow().isoformat(),
                },
            )
            print(f"[REFERENCE] ❌ Notified reference task error for {document_id}")

        return {
            "status": "error",
            "error": str(exc),
            "elapsed": elapsed,
        }


async def _process_skimming(
    pdf_path: Path,
    document_id: Optional[str],
) -> Dict[str, Any]:
    """
    Process skimming highlights for a PDF document.
    This is independent of the main parsing pipeline.

    Steps:
    1. Read PDF file bytes
    2. Call skimming service to process and get highlights
    3. Save highlights to database

    Returns:
        Dict containing:
        - status: "success" or "error"
        - highlight_count: Number of highlights found
        - elapsed: Processing time
    """
    print(f"[SKIMMING] 📄 Starting skimming processing for {pdf_path.name}...")
    start_time = time.time()

    try:
        # Update document status to processing
        if document_id:
            await _update_document_safe(
                document_id,
                {
                    "skimming_status": "processing",
                },
            )

        # Step 1: Read PDF file bytes
        pdf_bytes = pdf_path.read_bytes()
        file_stem = pdf_path.stem

        # Step 2: Process and get highlights (using default medium preset)
        from paperreader.services.skimming.repository import save_skimming_highlights
        from paperreader.services.skimming.skimming_service import (
            get_preset_params,
            process_and_highlight,
        )

        preset = "medium"
        preset_params = get_preset_params(preset)
        alpha = preset_params["alpha"]
        ratio = preset_params["ratio"]

        result = await process_and_highlight(
            file_name=file_stem,
            pdf_file=pdf_bytes,
            alpha=alpha,
            ratio=ratio,
            cache_dir=None,  # No file system cache - only use MongoDB
        )

        highlights = result.get("highlights", [])

        # Step 3: Save to database
        if document_id and highlights:
            await save_skimming_highlights(
                document_id=document_id,
                file_name=pdf_path.name,
                preset=preset,
                alpha=alpha,
                ratio=ratio,
                highlights=highlights,
            )
            print(
                f"[SKIMMING] Saved {len(highlights)} highlights to database for document {document_id}"
            )

        elapsed = time.time() - start_time
        print(
            f"[SKIMMING] ✅ Processed skimming for {pdf_path.name} "
            f"({len(highlights)} highlights) in {elapsed:.2f}s"
        )

        # Update document status to ready
        if document_id:
            await _update_document_safe(
                document_id,
                {
                    "skimming_status": "ready",
                    "skimming_updated_at": datetime.utcnow(),
                },
            )
            # Notify via status aggregator (internal architecture)
            print(f"[WebSocket] 📤 [SKIMMING] Notifying skimming task status for document {document_id}")
            await notify_task_status(
                document_id=document_id,
                task_name="skimming",
                status_data={
                    "status": "ready",
                    "skimming_ready": True,
                    "updated_at": datetime.utcnow().isoformat(),
                },
            )
            print(f"[WebSocket] ✅ [SKIMMING] Notified skimming task status for document {document_id}")

        return {
            "status": "success",
            "highlight_count": len(highlights),
            "elapsed": elapsed,
        }

    except Exception as exc:
        elapsed = time.time() - start_time
        print(
            f"[SKIMMING] ❌ Failed to process skimming for {pdf_path.name} "
            f"(took {elapsed:.2f}s): {exc}"
        )
        import traceback

        print(f"[SKIMMING] Traceback: {traceback.format_exc()}")

        # Update document status to error
        if document_id:
            await _update_document_safe(
                document_id,
                {
                    "skimming_status": "error",
                    "skimming_error": str(exc),
                },
            )
            # Notify via status aggregator (internal architecture)
            await notify_task_status(
                document_id=document_id,
                task_name="skimming",
                status_data={
                    "status": "error",
                    "error": str(exc),
                    "updated_at": datetime.utcnow().isoformat(),
                },
            )
            print(f"[SKIMMING] ❌ Notified skimming task error for {document_id}")

        return {
            "status": "error",
            "error": str(exc),
            "elapsed": elapsed,
        }


async def _process_saved_pdfs(
    saved_paths: List[Path],
    *,
    document_map: Optional[Dict[str, str]] = None,
    job_id: Optional[str] = None,
    user_id: Optional[str] = None,
) -> Dict[str, Any]:
    """
    Main orchestrator for PDF processing.
    Launches all processing tasks in parallel for each PDF.

    For each PDF, runs these tasks concurrently:
    1. Parse, chunk, embed, and index (main processing)
    2. Generate summary (independent)
    3. Extract references (independent)
    4. Process skimming highlights (independent)

    All four tasks run in parallel and don't block each other.
    """
    if not saved_paths:
        payload = {"status": "ok", "count": 0, "results": []}
        if job_id:
            _update_pdf_job(job_id, status="completed", result=payload)
        return payload

    _PARSE_CANCEL_FLAG.clear()

    parse_results: List[Dict[str, Any]] = []
    document_updates: Dict[str, Dict[str, Any]] = {}
    all_document_ids = set(document_map.values()) if document_map else set()
    document_owner_cache: Dict[str, Optional[str]] = {}

    try:
        for index, pdf_path in enumerate(saved_paths, start=1):
            if _PARSE_CANCEL_FLAG.is_set():
                raise RuntimeError("Operation was cancelled")

            # Lock management
            pdf_key = str(pdf_path.resolve())
            with _PARSING_LOCK:
                if pdf_key not in _PARSING_FILES:
                    _PARSING_FILES[pdf_key] = threading.Lock()
                file_lock = _PARSING_FILES[pdf_key]

            acquired = file_lock.acquire(blocking=False)
            if not acquired:
                print(
                    f"[PDF] ⏳ {pdf_path.name} is already being parsed, waiting briefly..."
                )
                for _ in range(10):
                    await asyncio.sleep(0.1)
                    if file_lock.acquire(blocking=False):
                        acquired = True
                        break
                if not acquired:
                    print(
                        f"[PDF] ⚠️ {pdf_path.name} is still being parsed elsewhere, skipping duplicate"
                    )
                    continue

            temp_output = Path(tempfile.mkdtemp(prefix=f"parsed_{pdf_path.stem}_"))

            try:
                print(f"[PDF] [{index}/{len(saved_paths)}] Processing {pdf_path.name}")

                document_id = _resolve_document_id(document_map, pdf_path)
                if document_id:
                    all_document_ids.add(document_id)

                    # Set initial status for all tasks
                    await _update_document_safe(
                        document_id,
                        {
                            "status": "processing",
                            "embedding_status": "processing",
                            "summary_status": "processing",
                            "reference_status": "processing",
                            "skimming_status": "processing",
                        },
                    )

                # Launch all three tasks in parallel - they don't block each other
                print(f"[PDF] 🚀 Launching parallel tasks for {pdf_path.name}...")

                parse_task = asyncio.create_task(
                    _parse_and_chunk_pdf(
                        pdf_path=pdf_path,
                        temp_output=temp_output,
                        document_id=document_id,
                        user_id=user_id,
                        document_owner_cache=document_owner_cache,
                    )
                )

                summary_task = asyncio.create_task(
                    _process_summary(pdf_path, document_id)
                )

                reference_task = asyncio.create_task(
                    _process_references(pdf_path, document_id)
                )

                skimming_task = asyncio.create_task(
                    _process_skimming(pdf_path, document_id)
                )

                # Wait for all tasks to complete (don't fail if one fails)
                all_results = await asyncio.gather(
                    parse_task,
                    summary_task,
                    reference_task,
                    skimming_task,
                    return_exceptions=True,
                )

                # Extract results
                parse_result = (
                    all_results[0]
                    if not isinstance(all_results[0], Exception)
                    else {"status": "error", "error": str(all_results[0])}
                )
                summary_result = (
                    all_results[1]
                    if not isinstance(all_results[1], Exception)
                    else {"status": "error", "error": str(all_results[1])}
                )
                reference_result = (
                    all_results[2]
                    if not isinstance(all_results[2], Exception)
                    else {"status": "error", "error": str(all_results[2])}
                )
                skimming_result = (
                    all_results[3]
                    if not isinstance(all_results[3], Exception)
                    else {"status": "error", "error": str(all_results[3])}
                )

                # Log results for each task
                if isinstance(parse_result, dict) and "chunks" in parse_result:
                    chunks = parse_result["chunks"]
                    metadata = parse_result["metadata"]
                    result = parse_result["result"]

                    print(
                        f"[PDF] ✅ Parse/chunk/embed/index completed for {pdf_path.name} "
                        f"({len(chunks)} chunks, {parse_result.get('embedding_count', 0)} embeddings)"
                    )

                    # Update document with main processing results
                    if document_id:
                        fallback_title = pdf_path.stem
                        resolved_title = metadata.get("title") or fallback_title
                        if not str(resolved_title).strip():
                            resolved_title = fallback_title

                        keywords_value = metadata.get("keywords")
                        if isinstance(keywords_value, str):
                            keywords_list = [
                                k.strip()
                                for k in re.split(r"[;,]", keywords_value)
                                if k.strip()
                            ]
                        elif isinstance(keywords_value, list):
                            keywords_list = [
                                str(k).strip() for k in keywords_value if str(k).strip()
                            ]
                        else:
                            keywords_list = []

                        total_pages = (
                            metadata.get("total_pages") or result.get("num_pages") or 0
                        )

                        await _update_document_safe(
                            document_id,
                            {
                                "status": "ready",
                                "num_pages": total_pages,
                                "total_pages": total_pages,
                                "title": resolved_title,
                                "author": metadata.get("author") or "",
                                "subject": metadata.get("subject") or "",
                                "keywords": keywords_list,
                                "chunk_count": len(chunks),
                                "metadata": metadata,
                            },
                        )
                else:
                    print(
                        f"[PDF] ❌ Parse/chunk/embed/index failed for {pdf_path.name}: "
                        f"{parse_result.get('error', 'Unknown error')}"
                    )
                    result = {}
                    metadata = {}
                    chunks = []

                if summary_result.get("status") == "success":
                    print(
                        f"[PDF] ✅ Summary completed for {pdf_path.name} "
                        f"({summary_result.get('section_count', 0)} sections)"
                    )
                else:
                    print(
                        f"[PDF] ⚠️ Summary failed for {pdf_path.name}: "
                        f"{summary_result.get('error', 'Unknown error')}"
                    )

                if reference_result.get("status") == "success":
                    print(
                        f"[PDF] ✅ References completed for {pdf_path.name} "
                        f"({reference_result.get('reference_count', 0)} references)"
                    )
                else:
                    print(
                        f"[PDF] ⚠️ References failed for {pdf_path.name}: "
                        f"{reference_result.get('error', 'Unknown error')}"
                    )

                if skimming_result.get("status") == "success":
                    print(
                        f"[PDF] ✅ Skimming completed for {pdf_path.name} "
                        f"({skimming_result.get('highlight_count', 0)} highlights)"
                    )
                else:
                    print(
                        f"[PDF] ⚠️ Skimming failed for {pdf_path.name}: "
                        f"{skimming_result.get('error', 'Unknown error')}"
                    )

                print(
                    f"[PDF] ✅ COMPLETED all processing for {pdf_path.name} "
                    f"(PDF {index}/{len(saved_paths)})"
                )

                parse_results.append(
                    {
                        "pdf": str(pdf_path),
                        "outputs": (
                            result
                            if isinstance(parse_result, dict)
                            and "result" in parse_result
                            else {}
                        ),
                        "document_id": document_id,
                        "timings": (
                            parse_result.get("timings", {})
                            if isinstance(parse_result, dict)
                            else {}
                        ),
                        "embedding_count": (
                            parse_result.get("embedding_count", 0)
                            if isinstance(parse_result, dict)
                            else 0
                        ),
                        "summary_result": summary_result,
                        "reference_result": reference_result,
                        "skimming_result": skimming_result,
                    }
                )

            finally:
                shutil.rmtree(temp_output, ignore_errors=True)
                file_lock.release()
                with _PARSING_LOCK:
                    if (
                        pdf_key in _PARSING_FILES
                        and not _PARSING_FILES[pdf_key].locked()
                    ):
                        del _PARSING_FILES[pdf_key]

        if _PARSE_CANCEL_FLAG.is_set():
            raise RuntimeError("Operation was cancelled")

        payload = {
            "status": "ok",
            "count": len(parse_results),
            "results": parse_results,
        }
        if job_id:
            _update_pdf_job(job_id, status="completed", result=payload)
        return payload

    except RuntimeError as exc:
        if "cancelled" in str(exc).lower():
            if job_id:
                _update_pdf_job(job_id, status="cancelled", error=str(exc))
            for doc_id in all_document_ids:
                await _update_document_safe(doc_id, {"status": "cancelled"})
            return {
                "status": "cancelled",
                "message": str(exc),
                "count": len(parse_results),
                "results": parse_results,
            }
        if job_id:
            _update_pdf_job(job_id, status="failed", error=str(exc))
        for doc_id in all_document_ids:
            await _update_document_safe(doc_id, {"status": "error"})
        raise


async def _run_pdf_job(
    saved_paths: List[Path],
    document_map: Optional[Dict[str, str]],
    job_id: str,
    user_id: Optional[str],
) -> None:
    try:
        _update_pdf_job(job_id, status="running")
        await _process_saved_pdfs(
            saved_paths,
            document_map=document_map,
            job_id=job_id,
            user_id=user_id,
        )
    except Exception as exc:
        # _process_saved_pdfs already updates job status; just log to avoid warnings
        print(f"[PDF] ⚠️ Background job {job_id} failed: {exc}")


# Set cancel flag in pipeline module so it can check during build
set_cancel_flag(_PARSE_CANCEL_FLAG)
# Set cancel flag in parser module so it can check during parsing
set_parse_cancel_flag(_PARSE_CANCEL_FLAG)


# @router.post("/upload-pdf/")
# async def upload_pdf(file: UploadFile = File(...)):
#     if not file.filename.endswith(".pdf"):
#         raise HTTPException(status_code=400, detail="Only PDF files are allowed")

#     # Save the uploaded PDF temporarily
#     temp_dir = Path(tempfile.mkdtemp())
#     temp_file = temp_dir / file.filename

#     with temp_file.open("wb") as f:
#         shutil.copyfileobj(file.file, f)

#     # ✅ Return the same PDF file back as response
#     return FileResponse(
#         path=temp_file, filename=file.filename, media_type="application/pdf"
#     )


@router.post("/upload-and-parse/")
async def upload_and_parse_pdf(file: UploadFile = File(...)):
    temp_dir = Path(tempfile.mkdtemp())
    input_pdf_path = temp_dir / file.filename

    with input_pdf_path.open("wb") as f:
        shutil.copyfileobj(file.file, f)

    try:
        size = input_pdf_path.stat().st_size
    except Exception:
        size = -1
    print(
        f"[PDF] Received upload: name={file.filename}, size={size} bytes, temp={input_pdf_path}"
    )

    try:
        payload = await _process_saved_pdfs([input_pdf_path], user_id=None)
        return payload
    finally:
        try:
            shutil.rmtree(temp_dir)
        except Exception:
            pass


@router.get("/status")
async def qa_status(
    pdf_name: Optional[str] = Query(None, description="PDF name to check status for"),
    document_key: Optional[str] = Query(
        None, description="Document key to check status for"
    ),
    document_id: Optional[str] = Query(
        None, description="Document ID to check status for"
    ),
):
    """Return readiness status for QA pipeline by checking database instead of cache."""
    try:
        status = await pipeline_status(pdf_name=pdf_name, document_id=document_id)
        # Status logging is handled in pipeline.py
        return status
    except Exception as e:
        print(f"[STATUS] Error getting pipeline status: {e}")
        import traceback

        print(f"[STATUS] Traceback: {traceback.format_exc()}")
        return {"building": False, "ready": False, "error": str(e)}


@router.get("/references")
async def get_references():
    """Extract and return references from the parsed PDF with clickable links."""
    try:
        # Get pipeline to access parsed data
        pipeline = await get_pipeline()
        if not pipeline or not pipeline.config:
            return {"status": "empty", "references": []}

        # Try to load cached references first
        cfg = PipelineConfig()
        data_dir = Path(cfg.data_dir)
        cache_file = data_dir / "references_cache.json"

        # Check if we have cached references
        if cache_file.exists():
            print(f"[REFERENCES] Loading cached references from {cache_file}")
            with open(cache_file, "r", encoding="utf-8") as f:
                cached_data = json.load(f)
                return {
                    "status": "ok",
                    "references": cached_data.get("references", []),
                    "count": len(cached_data.get("references", [])),
                }

        # If not cached, parse from markdown
        # Get markdown file path from pipeline artifacts
        if not pipeline.artifacts or not pipeline.artifacts.chunks:
            print("[REFERENCES] No chunks available yet, cannot extract references")
            return {"status": "empty", "references": []}

        # Find markdown file from data_dir
        # Look for markdown files in data_dir
        md_files = list(data_dir.glob("**/*-embedded.md"))
        if not md_files:
            md_files = list(data_dir.glob("**/*.md"))

        if not md_files:
            print("[REFERENCES] No markdown file found")
            return {"status": "empty", "references": []}

        # Use the most recent markdown file
        md_file = max(md_files, key=lambda p: p.stat().st_mtime)
        print(f"[REFERENCES] Reading markdown from {md_file}")

        with open(md_file, "r", encoding="utf-8") as f:
            markdown_content = f.read()

        # Extract references section
        from paperreader.services.parser.pdf_parser_pymupdf import (
            extract_references_section,
        )

        references_text = extract_references_section(markdown_content)

        if not references_text:
            print("[REFERENCES] No references section found in markdown")
            return {"status": "empty", "references": []}

        print(f"[REFERENCES] Found references section ({len(references_text)} chars)")

        # Parse references
        references = parse_references(references_text)
        print(f"[REFERENCES] Parsed {len(references)} references")

        # Generate links for each reference
        for ref in references:
            update_reference_link(ref)

        # Convert to dict for JSON serialization
        references_dict = [ref.to_dict() for ref in references]

        # Cache the results
        cache_data = {"references": references_dict, "cached_at": time.time()}
        with open(cache_file, "w", encoding="utf-8") as f:
            json.dump(cache_data, f, indent=2)

        print(f"[REFERENCES] Cached {len(references_dict)} references")

        return {
            "status": "ok",
            "references": references_dict,
            "count": len(references_dict),
        }

    except Exception as e:
        print(f"[REFERENCES] Error getting references: {e}")
        import traceback

        print(f"[REFERENCES] Traceback: {traceback.format_exc()}")
        return {"status": "error", "error": str(e), "references": []}


@router.post("/save-and-parse/")
async def save_and_parse_pdfs(
    files: list[UploadFile] = File(...),
    wait: bool = Query(False, description="Wait for processing to finish"),
    document_id: Optional[str] = Header(default=None, alias="X-Document-Id"),
    user_id_header: Optional[str] = Header(default=None, alias="X-User-Id"),
):
    """Accept multiple PDFs, persist them, and trigger asynchronous parsing."""
    if not files:
        raise HTTPException(status_code=400, detail="No files uploaded")

    cfg = PipelineConfig()
    data_dir = Path(cfg.data_dir)
    uploads_dir = data_dir / "uploads"
    data_dir.mkdir(parents=True, exist_ok=True)
    uploads_dir.mkdir(parents=True, exist_ok=True)

    saved_paths: List[Path] = []
    for upload in files:
        if not upload.filename.lower().endswith(".pdf"):
            continue
        target = uploads_dir / upload.filename
        try:
            with target.open("wb") as out:
                shutil.copyfileobj(upload.file, out)
            saved_paths.append(target)
            print(f"[PDF] Saved uploaded PDF: {target}")
        except Exception as exc:
            print(f"[PDF] Failed to save {upload.filename}: {exc}")

    if not saved_paths:
        raise HTTPException(status_code=400, detail="No valid PDF files uploaded")

    document_map: Dict[str, str] = {}
    if document_id and saved_paths:
        first_path = saved_paths[0]
        document_map[first_path.name] = document_id
        document_map[first_path.stem] = document_id

    if wait:
        return await _process_saved_pdfs(
            saved_paths,
            document_map=document_map or None,
            user_id=user_id_header,
        )

    job_id = _register_pdf_job(
        {"files": [str(p) for p in saved_paths], "count": len(saved_paths)}
    )
    asyncio.create_task(
        _run_pdf_job(saved_paths, document_map or None, job_id, user_id_header)
    )
    return {"status": "queued", "jobId": job_id, "count": len(saved_paths)}


@router.get("/jobs/{job_id}")
async def get_pdf_job(job_id: str):
    job = _get_pdf_job(job_id)
    if not job:
        raise HTTPException(status_code=404, detail="Job not found")
    return job


@router.post("/parse-uploads-folder/")
async def parse_uploads_folder():
    """Parse all PDFs currently in the uploads folder and rebuild the pipeline.

    Useful when PDFs were copied in manually or after container restart.
    """
    cfg = PipelineConfig()
    data_dir = Path(cfg.data_dir)
    uploads_dir = data_dir / "uploads"

    if not uploads_dir.exists():
        raise HTTPException(
            status_code=404, detail=f"Uploads folder not found: {uploads_dir}"
        )

    pdf_paths = [p for p in uploads_dir.glob("*.pdf") if p.is_file()]
    if not pdf_paths:
        return {
            "status": "ok",
            "count": 0,
            "results": [],
            "message": "No PDFs in uploads folder",
        }

    print(f"[PDF] Parsing {len(pdf_paths)} existing PDF(s) from uploads folder...")
    result = await _process_saved_pdfs(pdf_paths, user_id=None)

    # Ensure QA pipeline reflects latest parsed results
    try:
        rebuild_start = time.time()
        await rebuild_pipeline(cfg, lazy_store=False)
        rebuild_elapsed = time.time() - rebuild_start
        print(
            f"[PDF] ✅ Pipeline rebuilt after parsing uploads (elapsed={rebuild_elapsed:.2f}s)"
        )
    except RuntimeError as exc:
        print(
            f"[PDF] ⚠️ Pipeline rebuild cancelled or failed (will rebuild on demand): {exc}"
        )
    except Exception as exc:
        print(f"[PDF] ⚠️ Pipeline rebuild failed (will rebuild on demand): {exc}")

    return result


@router.delete("/clear-output/")
async def clear_parser_output():
    """Clear all files in the parser output directory and reset pipeline cache.

    This is called when the page reloads to:
    - Cancel any ongoing parse/embed/chunk operations
    - Clear old PDF files to avoid noise
    - Reset pipeline cache so it rebuilds fresh

    IMPORTANT: Files are deleted IMMEDIATELY before setting cancel flag to ensure
    output is cleared even if operations are in progress.
    """
    try:
        cfg = PipelineConfig()
        data_dir = Path(cfg.data_dir)

        # CRITICAL: Delete files FIRST, before setting cancel flag
        # This ensures output is cleared immediately, even if operations are running
        deleted_count = 0
        if data_dir.exists():
            print("[PDF] ⚠️ CLEAR OUTPUT REQUESTED - Deleting files immediately...")
            # Remove all files and subdirectories in the output directory
            for item in data_dir.iterdir():
                try:
                    if item.is_file():
                        item.unlink()
                        deleted_count += 1
                    elif item.is_dir():
                        shutil.rmtree(item)
                        deleted_count += 1  # Count directory as one deletion
                except Exception as e:
                    print(f"[PDF] Failed to delete {item}: {e}")
                    continue
            print(
                f"[PDF] ✅ Deleted {deleted_count} items from output directory immediately"
            )
        else:
            print("[PDF] Output directory does not exist, nothing to delete")

        # Now set cancel flag to stop any ongoing operations
        print("[PDF] Setting cancel flag to stop ongoing6 operations...")
        _PARSE_CANCEL_FLAG.set()
        print("[PDF] ✅ Cancel flag set - ongoing parse operations will be stopped")

        # Reset pipeline cache to cancel any ongoing build operations
        # NOTE: This only clears pipeline cache (chunks, embeddings), NOT the model itself
        # Model (Visualized_BGE) is a singleton in memory and is NOT affected by this
        print(
            "[PDF] Resetting pipeline cache to cancel ongoing embed/chunk operations..."
        )
        print(
            "[PDF] ⚠️ NOTE: Model (Visualized_BGE) in memory is NOT cleared - it remains loaded and ready"
        )
        reset_pipeline_state(str(data_dir))
        print("[PDF] ✅ Pipeline cache reset - ongoing builds will be cancelled")
        print(
            "[PDF] ✅ Model instance preserved (singleton in memory, not affected by cache reset)"
        )

        print(f"[PDF] Pipeline cache reset and output cleared - ready for new uploads")

        # Reset cancel flag after clearing (ready for new operations)
        _PARSE_CANCEL_FLAG.clear()
        print("[PDF] ✅ Cancel flag reset - ready for new parse operations")

        return {
            "status": "ok",
            "message": f"Cleared {deleted_count} items from output directory and reset pipeline cache",
            "deleted_count": deleted_count,
        }
    except Exception as e:
        print(f"[PDF] Error clearing parser output: {e}")
        import traceback

        print(f"[PDF] Traceback: {traceback.format_exc()}")
        raise HTTPException(
            status_code=500, detail=f"Failed to clear output directory: {str(e)}"
        )


@router.post("/extract-references/")
async def extract_references(
    file: UploadFile = File(...),
    document_id: Optional[str] = Query(
        None, description="Document ID to associate references with"
    ),
):
    """
    Extract references from a PDF using GROBID.

    Returns structured reference data including:
    - Bibliographic information (title, authors, venue, year, etc.)
    - Citation markers in the document with their locations
    - Bounding boxes for both references and citations
    """
    if not file.filename.lower().endswith(".pdf"):
        raise HTTPException(status_code=400, detail="Only PDF files are allowed")

    temp_dir = Path(tempfile.mkdtemp(prefix="ref_extract_"))
    pdf_path = temp_dir / file.filename
    xml_path = temp_dir / f"{file.filename}.tei.xml"

    try:
        # Save uploaded PDF
        with pdf_path.open("wb") as f:
            shutil.copyfileobj(file.file, f)

        print(f"[REFERENCES] Processing {file.filename} for reference extraction...")

        # Step 1: Send PDF to GROBID for processing
        grobid_client = GrobidClient()
        xml_content = await asyncio.to_thread(
            grobid_client.process_pdf, pdf_path, include_coords=True
        )

        # Save TEI XML for debugging
        with xml_path.open("w", encoding="utf-8") as f:
            f.write(xml_content)
        print(f"[REFERENCES] Saved TEI XML to {xml_path}")

        # Step 2: Extract references from TEI XML
        extractor = ReferenceExtractorService(xml_content)
        references = extractor.extract_references()

        print(
            f"[REFERENCES] Extracted {len(references)} references from {file.filename}"
        )

        # Convert to dict for JSON response
        references_dict = [ref.to_dict() for ref in references]

        # Step 3: Save to cache if document_id provided
        if document_id:
            cfg = PipelineConfig()
            cache_dir = Path(cfg.data_dir) / "references_cache"
            cache_dir.mkdir(parents=True, exist_ok=True)

            cache_file = cache_dir / f"{document_id}_references.json"
            cache_data = {
                "document_id": document_id,
                "filename": file.filename,
                "references": references_dict,
                "cached_at": datetime.utcnow().isoformat(),
                "count": len(references_dict),
            }

            with cache_file.open("w", encoding="utf-8") as f:
                json.dump(cache_data, f, indent=2, ensure_ascii=False)

            print(f"[REFERENCES] Cached references to {cache_file}")

        return {
            "status": "ok",
            "filename": file.filename,
            "document_id": document_id,
            "references": references_dict,
            "count": len(references_dict),
        }

    except Exception as e:
        print(f"[REFERENCES] Error extracting references: {e}")
        import traceback

        print(f"[REFERENCES] Traceback: {traceback.format_exc()}")
        raise HTTPException(
            status_code=500, detail=f"Failed to extract references: {str(e)}"
        )
    finally:
        # Cleanup temporary files
        try:
            shutil.rmtree(temp_dir, ignore_errors=True)
        except Exception as e:
            print(f"[REFERENCES] Failed to cleanup temp dir: {e}")
        # Cleanup temporary files
        try:
            shutil.rmtree(temp_dir, ignore_errors=True)
        except Exception as e:
            print(f"[REFERENCES] Failed to cleanup temp dir: {e}")
>>>>>>> 5cc09ceb
<|MERGE_RESOLUTION|>--- conflicted
+++ resolved
@@ -1,3710 +1,1872 @@
-<<<<<<< HEAD
-import asyncio
-import hashlib
-import json
-import mimetypes
-import os
-import re
-import shutil
-import tempfile
-import threading
-import time
-import traceback
-import uuid
-from datetime import datetime
-from pathlib import Path
-from typing import Any, Dict, List, Optional
-
-from fastapi import APIRouter, File, Header, HTTPException, Query, UploadFile
-from fastapi.responses import FileResponse, StreamingResponse
-from paperreader.api.summary_routes import (
-    _extract_sections_from_pdf,
-    _fill_summary_template,
-    _generate_summary_template,
-)
-from paperreader.models.reference import (
-    BoundingBoxSchema,
-    CitationMentionSchema,
-    ReferenceCreate,
-)
-from paperreader.services.documents.chunk_repository import replace_document_chunks
-from paperreader.services.documents.minio_client import upload_bytes
-from paperreader.services.documents.repository import (
-    get_document_by_id,
-    to_object_id,
-    update_document,
-    update_document_status,
-)
-from paperreader.services.documents.summary_repository import upsert_summary
-from paperreader.services.parser.grobid_client import GrobidClient
-from paperreader.services.parser.pdf_parser import parse_pdf_with_pymupdf
-from paperreader.services.parser.pdf_parser_pymupdf import set_parse_cancel_flag
-from paperreader.services.parser.reference_extractor import ReferenceExtractorService
-from paperreader.services.qa.chunking import split_markdown_into_chunks
-from paperreader.services.qa.config import PipelineConfig
-from paperreader.services.qa.elasticsearch_client import index_chunks
-from paperreader.services.qa.embeddings import get_embedder
-from paperreader.services.qa.pipeline import (
-    get_pipeline,
-    pipeline_status,
-    rebuild_pipeline,
-    reset_pipeline_state,
-    set_cancel_flag,
-)
-from paperreader.services.references import parse_references, update_reference_link
-
-router = APIRouter()
-
-# MinIO bucket configuration
-MINIO_BUCKET = os.getenv("MINIO_BUCKET", "pdf-documents")
-
-# Directory for persisting debug markdown
-DEBUG_CHUNKING_DIR = Path(__file__).resolve().parent.parent.parent / "debug_chunking"
-
-# Global cancel flag to stop ongoing parse/embed/chunk operations
-_PARSE_CANCEL_FLAG = threading.Event()
-
-# Track files currently being parsed to avoid duplicate parsing
-_PARSING_FILES: dict[str, threading.Lock] = {}  # Key: file path, Value: lock
-_PARSING_LOCK = threading.Lock()  # Lock for _PARSING_FILES dict
-
-# Simple in-memory job registry to track asynchronous PDF processing jobs
-_PDF_JOBS: Dict[str, Dict[str, Any]] = {}
-_PDF_JOBS_LOCK = threading.Lock()
-
-_STATUS_EVENTS: Dict[str, asyncio.Event] = {}
-_STATUS_EVENTS_LOCK = asyncio.Lock()
-_LAST_STATUS_CHANGE: Dict[str, float] = {}
-
-
-def _register_pdf_job(meta: Dict[str, Any]) -> str:
-    job_id = str(uuid.uuid4())
-    with _PDF_JOBS_LOCK:
-        _PDF_JOBS[job_id] = {
-            "status": "queued",
-            "created_at": time.time(),
-            **meta,
-        }
-    return job_id
-
-
-def _update_pdf_job(job_id: str, **updates: Any) -> None:
-    with _PDF_JOBS_LOCK:
-        job = _PDF_JOBS.get(job_id)
-        if not job:
-            return
-        job.update(**updates)
-
-
-def _get_pdf_job(job_id: str) -> Optional[Dict[str, Any]]:
-    with _PDF_JOBS_LOCK:
-        job = _PDF_JOBS.get(job_id)
-        if not job:
-            return None
-        return job.copy()
-
-
-async def _update_document_safe(
-    document_id: Optional[str], updates: Dict[str, Any]
-) -> None:
-    if not document_id:
-        return
-    object_id = to_object_id(document_id)
-    if not object_id:
-        return
-    await update_document(object_id, updates)
-
-
-def _resolve_document_id(
-    mapping: Optional[Dict[str, str]], pdf_path: Path
-) -> Optional[str]:
-    if not mapping:
-        return None
-    candidates = [pdf_path.name, pdf_path.stem]
-    for key in candidates:
-        if key in mapping:
-            return mapping[key]
-    return None
-
-
-async def _notify_status_change(document_id: str):
-    """Notify all SSE listeners that document status changed."""
-    if not document_id:
-        return
-
-    async with _STATUS_EVENTS_LOCK:
-        # Record timestamp of this change
-        _LAST_STATUS_CHANGE[document_id] = time.time()
-
-        # Fire event if any listeners exist
-        if document_id in _STATUS_EVENTS:
-            _STATUS_EVENTS[document_id].set()
-            print(f"[EVENT] Notified status change for document {document_id}")
-            # Give event loop a chance to process the notification
-            await asyncio.sleep(0)
-            _STATUS_EVENTS[document_id].clear()
-        else:
-            print(
-                f"[EVENT] Recorded status change for document {document_id} (no active listeners)"
-            )
-
-
-async def _parse_and_chunk_pdf(
-    pdf_path: Path,
-    temp_output: Path,
-    document_id: Optional[str],
-    user_id: Optional[str],
-    document_owner_cache: Dict[str, Optional[str]],
-) -> Dict[str, Any]:
-    """
-    Complete PDF processing pipeline: Parse, chunk, embed, and index.
-    This function handles ALL critical path operations to make document ready.
-
-    Steps:
-    1. Parse PDF with PyMuPDF
-    2. Upload assets (images, tables) to MinIO
-    3. Create chunks from markdown
-    4. Save chunks to MongoDB
-    5. Generate embeddings
-    6. Index to Elasticsearch
-
-    Returns:
-        Dict containing:
-        - chunks: List of processed chunks
-        - metadata: PDF metadata
-        - doc_key: Document key
-        - result: Parse result with assets
-        - embedding_count: Number of embeddings generated
-        - elapsed: Total processing time
-    """
-    print(f"[PDF] 🔍 Starting complete PDF processing for {pdf_path.name}...")
-    start_time = time.time()
-
-    # Step 1: Parse PDF
-    parse_start = time.time()
-    result = await asyncio.to_thread(parse_pdf_with_pymupdf, pdf_path, temp_output)
-    parse_elapsed = time.time() - parse_start
-    print(
-        f"[PDF] ✅ Parse completed for {pdf_path.name} in {parse_elapsed:.2f}s "
-        f"(images={len(result.get('image_files') or [])}, "
-        f"tables={len(result.get('table_files') or [])})"
-    )
-
-    if _PARSE_CANCEL_FLAG.is_set():
-        raise RuntimeError("Operation was cancelled")
-
-    markdown_content = result.get("markdown_content")
-    if not markdown_content:
-        raise ValueError(f"Missing markdown content for {pdf_path.name}")
-
-    metadata = result.get("metadata") or {}
-    metadata.setdefault("total_pages", result.get("num_pages") or 0)
-    result["metadata"] = metadata
-
-    doc_key = pdf_path.stem
-    owner_user_id = user_id
-
-    # Get document owner
-    if document_id:
-        cached_owner = document_owner_cache.get(document_id)
-        if cached_owner is None and document_id not in document_owner_cache:
-            owner_object_id = to_object_id(document_id)
-            if owner_object_id:
-                try:
-                    doc_record = await get_document_by_id(owner_object_id)
-                    cached_owner = doc_record.get("user_id") if doc_record else None
-                except Exception as exc:
-                    print(
-                        f"[PDF] ⚠️ Failed to load document {document_id} for user lookup: {exc}"
-                    )
-                    cached_owner = None
-            else:
-                cached_owner = None
-            document_owner_cache[document_id] = cached_owner
-        owner_user_id = document_owner_cache.get(document_id, owner_user_id)
-
-    # Step 2: Upload assets to MinIO
-    asset_identifier = document_id or doc_key
-    if owner_user_id:
-        asset_base_prefix = f"{owner_user_id}/document/{asset_identifier}/"
-    else:
-        asset_base_prefix = f"shared/document/{asset_identifier}/"
-    asset_prefix = asset_base_prefix.rstrip("/") + "/"
-
-    # Process images
-    image_lookup: Dict[str, Dict[str, Any]] = {}
-    for image_meta in result.get("image_files") or []:
-        rel_path = image_meta.get("relative_path") or image_meta.get("filename") or ""
-        rel_path = rel_path.replace("\\", "/").lstrip("./")
-        if not rel_path:
-            continue
-
-        src_path = Path(image_meta.get("local_path") or "")
-        if not src_path.exists():
-            continue
-
-        object_name = f"{asset_prefix}{rel_path}"
-        mime_type, _ = mimetypes.guess_type(src_path.name)
-        try:
-            await upload_bytes(
-                MINIO_BUCKET,
-                object_name,
-                src_path.read_bytes(),
-                mime_type or "image/png",
-            )
-        except Exception as exc:
-            print(f"[PDF] ⚠️ Failed to upload image {src_path} to Minio: {exc}")
-            continue
-
-        image_lookup[rel_path] = {
-            "relative_path": rel_path,
-            "object_name": object_name,
-            "bucket": MINIO_BUCKET,
-            "page": image_meta.get("page"),
-            "position": image_meta.get("position"),
-            "caption": image_meta.get("caption"),
-            "figure_id": image_meta.get("image_id") or image_meta.get("figure_id"),
-            "local_path": str(src_path),
-        }
-
-    # Process tables
-    table_lookup: Dict[str, Dict[str, Any]] = {}
-    for table_meta in result.get("table_files") or []:
-        rel_path = table_meta.get("relative_path") or table_meta.get("filename") or ""
-        rel_path = rel_path.replace("\\", "/").lstrip("./")
-        if not rel_path:
-            continue
-
-        src_path = Path(table_meta.get("local_path") or "")
-        if not src_path.exists():
-            continue
-
-        object_name = f"{asset_prefix}{rel_path}"
-        mime_type, _ = mimetypes.guess_type(src_path.name)
-        try:
-            await upload_bytes(
-                MINIO_BUCKET,
-                object_name,
-                src_path.read_bytes(),
-                mime_type or "text/csv",
-            )
-        except Exception as exc:
-            print(f"[PDF] ⚠️ Failed to upload table {src_path} to Minio: {exc}")
-            continue
-
-        table_lookup[rel_path] = {
-            "relative_path": rel_path,
-            "object_name": object_name,
-            "bucket": MINIO_BUCKET,
-            "preview": table_meta.get("preview"),
-            "label": table_meta.get("table_id"),
-            "local_path": str(src_path),
-        }
-
-    result["image_files"] = list(image_lookup.values())
-    result["table_files"] = list(table_lookup.values())
-    result["assets"] = {
-        "images": result["image_files"],
-        "tables": result["table_files"],
-    }
-
-    # Step 3: Save markdown for debugging
-    debug_md_path = DEBUG_CHUNKING_DIR / f"{doc_key}_chunking_debug.md"
-    debug_md_path.parent.mkdir(parents=True, exist_ok=True)
-    try:
-        with open(debug_md_path, "w", encoding="utf-8") as f:
-            f.write(markdown_content)
-        print(f"[PDF] 💾 Saved markdown for debugging: {debug_md_path}")
-    except Exception as exc:
-        print(f"[PDF] ⚠️ Failed to save debug markdown: {exc}")
-
-    # Step 4: Chunk the document
-    chunk_start = time.time()
-    chunks = await asyncio.to_thread(
-        split_markdown_into_chunks,
-        markdown_content,
-        doc_key,
-        str(pdf_path),
-        assets={"images": image_lookup, "tables": table_lookup},
-    )
-    chunk_elapsed = time.time() - chunk_start
-    print(
-        f"[PDF] ✅ Chunked {pdf_path.name} into {len(chunks)} chunks in {chunk_elapsed:.2f}s"
-    )
-
-    if not chunks:
-        raise ValueError(f"No chunks created for {pdf_path.name}")
-
-    # Step 5: Enrich chunks with asset references
-    for idx, chunk in enumerate(chunks):
-        chunk_id = hashlib.sha1(
-            f"{doc_key}:{idx}:{chunk.get('text', '')[:200]}".encode("utf-8")
-        ).hexdigest()
-        chunk["chunk_id"] = chunk_id
-        chunk["doc_key"] = doc_key
-        chunk["document_id"] = document_id
-
-        # Enrich images
-        enriched_images: List[Dict[str, Any]] = []
-        for img_meta in chunk.get("images") or []:
-            key = (img_meta.get("data") or "").replace("\\", "/").lstrip("./")
-            lookup = image_lookup.get(key) or image_lookup.get(
-                f"images/{Path(key).name}"
-            )
-            if lookup:
-                enriched_images.append(
-                    {
-                        "caption": lookup.get("caption") or img_meta.get("caption"),
-                        "figure_id": lookup.get("figure_id")
-                        or img_meta.get("figure_id"),
-                        "bucket": lookup.get("bucket"),
-                        "object_name": lookup.get("object_name"),
-                        "relative_path": lookup.get("relative_path"),
-                        "page": lookup.get("page"),
-                        "position": lookup.get("position"),
-                        "data": lookup.get("object_name"),
-                    }
-                )
-            else:
-                enriched_images.append(img_meta)
-        if enriched_images:
-            chunk["images"] = enriched_images
-        else:
-            chunk.pop("images", None)
-
-        # Enrich tables
-        enriched_tables: List[Dict[str, Any]] = []
-        for tbl_meta in chunk.get("tables") or []:
-            key = (
-                (tbl_meta.get("data") or tbl_meta.get("relative_path") or "")
-                .replace("\\", "/")
-                .lstrip("./")
-            )
-            lookup = table_lookup.get(key) or table_lookup.get(
-                f"tables/{Path(key).name}"
-            )
-            if lookup:
-                enriched_tables.append(
-                    {
-                        "label": lookup.get("label") or tbl_meta.get("label"),
-                        "bucket": lookup.get("bucket"),
-                        "object_name": lookup.get("object_name"),
-                        "relative_path": lookup.get("relative_path"),
-                        "data": lookup.get("object_name"),
-                        "preview": lookup.get("preview"),
-                    }
-                )
-            else:
-                enriched_tables.append(tbl_meta)
-        if enriched_tables:
-            chunk["tables"] = enriched_tables
-        else:
-            chunk.pop("tables", None)
-
-    # Step 6: Save chunks to MongoDB
-    print(f"[PDF] 💾 Saving {len(chunks)} chunks to MongoDB for {pdf_path.name}...")
-    mongo_start = time.time()
-    await replace_document_chunks(
-        document_id=document_id,
-        chunks=chunks,
-    )
-    mongo_elapsed = time.time() - mongo_start
-    print(
-        f"[PDF] ✅ Saved {len(chunks)} chunks to MongoDB in {mongo_elapsed:.2f}s for {pdf_path.name}"
-    )
-
-    # Step 7: Generate embeddings
-    print(
-        f"[PDF] 🔢 Generating embeddings for {len(chunks)} chunks for {pdf_path.name}..."
-    )
-    embed_start = time.time()
-    embedder = get_embedder(None)
-
-    try:
-        chunk_embeddings = await asyncio.to_thread(
-            embedder.embed_chunks,
-            chunks,
-            doc_key,
-        )
-        embed_elapsed = time.time() - embed_start
-        print(
-            f"[PDF] ✅ Generated {len(chunk_embeddings)} embeddings in {embed_elapsed:.2f}s for {pdf_path.name}"
-        )
-    except Exception as embed_exc:
-        embed_elapsed = time.time() - embed_start
-        print(
-            f"[PDF] ❌ Failed to generate embeddings for {pdf_path.name} (took {embed_elapsed:.2f}s): {embed_exc}"
-        )
-        import traceback
-
-        print(f"[PDF] Traceback: {traceback.format_exc()}")
-        raise  # Re-raise to stop processing
-
-    # Step 8: Index to Elasticsearch
-    print(
-        f"[PDF] 📤 Indexing {len(chunks)} chunks to Elasticsearch for {pdf_path.name}..."
-    )
-    es_start = time.time()
-
-    try:
-        await index_chunks(
-            document_id=document_id,
-            chunks=chunks,
-            embeddings=chunk_embeddings,
-        )
-        es_elapsed = time.time() - es_start
-        print(
-            f"[PDF] ✅ Indexed {len(chunks)} chunks to Elasticsearch in {es_elapsed:.2f}s for {pdf_path.name}"
-        )
-    except Exception as es_exc:
-        es_elapsed = time.time() - es_start
-        print(
-            f"[PDF] ⚠️ Failed to index chunks to Elasticsearch for {pdf_path.name} (took {es_elapsed:.2f}s): {es_exc}"
-        )
-        import traceback
-
-        print(f"[PDF] Traceback: {traceback.format_exc()}")
-        # Don't fail - chunks are in MongoDB, can retry indexing later
-
-    total_elapsed = time.time() - start_time
-    print(
-        f"[PDF] ✅ Complete processing finished for {pdf_path.name} in {total_elapsed:.2f}s"
-    )
-
-    if document_id:
-        await _update_document_safe(
-            document_id,
-            {
-                "embedding_status": "ready",
-                "embedding_updated_at": datetime.utcnow(),
-                "status": "ready",
-            },
-        )
-        # Notify SSE listeners
-        await _notify_status_change(document_id)
-
-    return {
-        "chunks": chunks,
-        "metadata": metadata,
-        "doc_key": doc_key,
-        "result": result,
-        "embedding_count": len(chunk_embeddings),
-        "elapsed": total_elapsed,
-        "timings": {
-            "parse": parse_elapsed,
-            "chunk": chunk_elapsed,
-            "mongo": mongo_elapsed,
-            "embed": embed_elapsed,
-            "elasticsearch": es_elapsed,
-            "total": total_elapsed,
-        },
-    }
-
-
-async def _process_summary(
-    pdf_path: Path,
-    document_id: Optional[str],
-) -> Dict[str, Any]:
-    """
-    Generate summary for a PDF document.
-    This is independent of the main parsing pipeline.
-
-    Steps:
-    1. Extract sections from PDF
-    2. Generate summary template based on section names
-    3. Fill template with actual content
-    4. Save summary to database
-
-    Returns:
-        Dict containing:
-        - status: "success" or "error"
-        - section_count: Number of sections found
-        - elapsed: Processing time
-    """
-    print(f"[SUMMARY] 📝 Starting summary generation for {pdf_path.name}...")
-    start_time = time.time()
-
-    try:
-        # Update document status to processing
-        if document_id:
-            await _update_document_safe(
-                document_id,
-                {
-                    "summary_status": "processing",
-                },
-            )
-
-        # Step 1: Extract sections from PDF
-        sections = await asyncio.to_thread(_extract_sections_from_pdf, pdf_path)
-
-        if not sections:
-            raise ValueError("No sections found in PDF")
-
-        section_names = [s["title"] for s in sections if s.get("type") == "section"]
-
-        if not section_names:
-            raise ValueError("No section titles found")
-
-        print(f"[SUMMARY] Found {len(section_names)} sections in {pdf_path.name}")
-
-        # Step 2: Generate summary template
-        important_sections, summary_template = await _generate_summary_template(
-            section_names
-        )
-
-        print(
-            f"[SUMMARY] Generated template with {len(important_sections)} important sections"
-        )
-
-        # Step 3: Fill template with content
-        filled_summary = await _fill_summary_template(
-            summary_template, important_sections, sections
-        )
-
-        # Step 4: Save to database
-        if document_id:
-            doc_object_id = to_object_id(document_id)
-            if doc_object_id:
-                await upsert_summary(
-                    doc_object_id,
-                    filled_summary,
-                    important_sections,
-                )
-                print(f"[SUMMARY] Saved summary to database for document {document_id}")
-
-        elapsed = time.time() - start_time
-        print(
-            f"[SUMMARY] ✅ Generated and saved summary for {pdf_path.name} "
-            f"in {elapsed:.2f}s"
-        )
-
-        # Update document status to ready
-        if document_id:
-            await _update_document_safe(
-                document_id,
-                {
-                    "summary_status": "ready",
-                    "summary_updated_at": datetime.utcnow(),
-                },
-            )
-            await _notify_status_change(document_id)
-
-        return {
-            "status": "success",
-            "section_count": len(sections),
-            "important_sections": len(important_sections),
-            "elapsed": elapsed,
-        }
-
-    except Exception as exc:
-        elapsed = time.time() - start_time
-        print(
-            f"[SUMMARY] ❌ Failed to generate summary for {pdf_path.name} "
-            f"(took {elapsed:.2f}s): {exc}"
-        )
-        import traceback
-
-        print(f"[SUMMARY] Traceback: {traceback.format_exc()}")
-
-        # Update document status to error
-        if document_id:
-            await _update_document_safe(
-                document_id,
-                {
-                    "summary_status": "error",
-                    "summary_error": str(exc),
-                },
-            )
-            await _notify_status_change(document_id)
-
-        return {
-            "status": "error",
-            "error": str(exc),
-            "elapsed": elapsed,
-        }
-
-
-async def _process_references(
-    pdf_path: Path,
-    document_id: Optional[str],
-) -> Dict[str, Any]:
-    """
-    Extract references from a PDF document using ReferenceService.
-    This is independent of the main parsing pipeline.
-
-    Steps:
-    1. Use ReferenceService to extract references from PDF
-    2. Service handles GROBID processing and database storage
-    3. Return result summary
-
-    Returns:
-        Dict containing:
-        - status: "success" or "error"
-        - reference_count: Number of references found
-        - elapsed: Processing time
-    """
-    print(f"[REFERENCE] 📚 Starting reference extraction for {pdf_path.name}...")
-    start_time = time.time()
-
-    try:
-        # Update document status to processing
-        if document_id:
-            await _update_document_safe(
-                document_id,
-                {
-                    "reference_status": "processing",
-                },
-            )
-
-        # Import ReferenceService
-        from paperreader.services.references.reference_service import ReferenceService
-
-        # Initialize service
-        reference_service = ReferenceService()
-
-        print(f"[REFERENCE] Processing {pdf_path.name} with ReferenceService...")
-
-        # Extract and save references using the service
-        # This handles GROBID processing and database storage
-        references = await reference_service.extract_and_save_references(
-            pdf_path=pdf_path,
-            document_id=document_id,
-        )
-
-        reference_count = len(references)
-
-        print(
-            f"[REFERENCE] Service extracted {reference_count} references for {pdf_path.name}"
-        )
-
-        elapsed = time.time() - start_time
-        print(
-            f"[REFERENCE] ✅ Extracted and saved {reference_count} references "
-            f"for {pdf_path.name} in {elapsed:.2f}s"
-        )
-
-        # Update document status to ready
-        if document_id:
-            await _update_document_safe(
-                document_id,
-                {
-                    "reference_status": "ready",
-                    "reference_count": reference_count,
-                    "reference_updated_at": datetime.utcnow(),
-                },
-            )
-            await _notify_status_change(document_id)
-
-        return {
-            "status": "success",
-            "reference_count": reference_count,
-            "elapsed": elapsed,
-        }
-
-    except Exception as exc:
-        elapsed = time.time() - start_time
-        print(
-            f"[REFERENCE] ❌ Failed to extract references for {pdf_path.name} "
-            f"(took {elapsed:.2f}s): {exc}"
-        )
-        import traceback
-
-        print(f"[REFERENCE] Traceback: {traceback.format_exc()}")
-
-        # Update document status to error
-        if document_id:
-            await _update_document_safe(
-                document_id,
-                {
-                    "reference_status": "error",
-                    "reference_error": str(exc),
-                },
-            )
-            await _notify_status_change(document_id)
-
-        return {
-            "status": "error",
-            "error": str(exc),
-            "elapsed": elapsed,
-        }
-
-
-async def _process_skimming(
-    pdf_path: Path,
-    document_id: Optional[str],
-) -> Dict[str, Any]:
-    """
-    Process skimming highlights for a PDF document.
-    This is independent of the main parsing pipeline.
-
-    Steps:
-    1. Read PDF file bytes
-    2. Call skimming service to process and get highlights
-    3. Save highlights to database
-
-    Returns:
-        Dict containing:
-        - status: "success" or "error"
-        - highlight_count: Number of highlights found
-        - elapsed: Processing time
-    """
-    print(f"[SKIMMING] 📄 Starting skimming processing for {pdf_path.name}...")
-    start_time = time.time()
-
-    try:
-        # Update document status to processing
-        if document_id:
-            await _update_document_safe(
-                document_id,
-                {
-                    "skimming_status": "processing",
-                },
-            )
-
-        # Step 1: Read PDF file bytes
-        pdf_bytes = pdf_path.read_bytes()
-        file_stem = pdf_path.stem
-
-        # Step 2: Process and get highlights (using default medium preset)
-        from paperreader.services.skimming.repository import save_skimming_highlights
-        from paperreader.services.skimming.skimming_service import (
-            get_preset_params,
-            process_and_highlight,
-        )
-
-        preset = "medium"
-        preset_params = get_preset_params(preset)
-        alpha = preset_params["alpha"]
-        ratio = preset_params["ratio"]
-
-        result = await process_and_highlight(
-            file_name=file_stem,
-            pdf_file=pdf_bytes,
-            alpha=alpha,
-            ratio=ratio,
-            cache_dir=None,  # No file system cache - only use MongoDB
-        )
-
-        highlights = result.get("highlights", [])
-
-        # Step 3: Save to database
-        if document_id and highlights:
-            await save_skimming_highlights(
-                document_id=document_id,
-                file_name=pdf_path.name,
-                preset=preset,
-                alpha=alpha,
-                ratio=ratio,
-                highlights=highlights,
-            )
-            print(
-                f"[SKIMMING] Saved {len(highlights)} highlights to database for document {document_id}"
-            )
-
-        elapsed = time.time() - start_time
-        print(
-            f"[SKIMMING] ✅ Processed skimming for {pdf_path.name} "
-            f"({len(highlights)} highlights) in {elapsed:.2f}s"
-        )
-
-        # Update document status to ready
-        if document_id:
-            await _update_document_safe(
-                document_id,
-                {
-                    "skimming_status": "ready",
-                    "skimming_updated_at": datetime.utcnow(),
-                },
-            )
-            await _notify_status_change(document_id)
-
-        return {
-            "status": "success",
-            "highlight_count": len(highlights),
-            "elapsed": elapsed,
-        }
-
-    except Exception as exc:
-        elapsed = time.time() - start_time
-        print(
-            f"[SKIMMING] ❌ Failed to process skimming for {pdf_path.name} "
-            f"(took {elapsed:.2f}s): {exc}"
-        )
-        import traceback
-
-        print(f"[SKIMMING] Traceback: {traceback.format_exc()}")
-
-        # Update document status to error
-        if document_id:
-            await _update_document_safe(
-                document_id,
-                {
-                    "skimming_status": "error",
-                    "skimming_error": str(exc),
-                },
-            )
-            await _notify_status_change(document_id)
-
-        return {
-            "status": "error",
-            "error": str(exc),
-            "elapsed": elapsed,
-        }
-
-#Under development
-async def _process_metadata(
-    pdf_path: Path,
-    document_id: Optional[str],
-) -> Dict[str, Any]:
-    """
-    Process metadata for a PDF document.
-    This is independent of the main parsing pipeline.
-
-    Steps:
-    1. Read PDF file bytes
-    2. Call metadata service to process and get metadata
-    3. Save metadata to database
-
-    Returns:
-        Dict containing:
-        - status: "success" or "error"
-        - metadata: Metadata dictionary
-        - elapsed: Processing time
-    
-    Currently is placeholder (print hello)
-    """
-    print(f"[METADATA] 📄 Starting metadata processing for {pdf_path.name}...")
-    start_time = time.time()
-    try:
-        # Update document status to processing
-        if document_id:
-            await _update_document_safe(
-                document_id,
-                {
-                    "metadata_status": "processing",
-                },
-            )
-
-        # Step 1: Read PDF file bytes
-        pdf_bytes = pdf_path.read_bytes()
-        file_stem = pdf_path.stem
-
-        # Step 2: Actual domain logic but placeholder for now
-        # TODO: create paperreader.services.metadata.metadata_service and import process_metadata (done)
-        # TODO: check
-
-        from paperreader.services.metadata.metadata_service import process_metadata,save_metadata
-        from paperreader.services.parser.pdf_parser_pymupdf import get_metadata_from_pdf_with_pymupdf
-        pymupdf_metadata = get_metadata_from_pdf_with_pymupdf(pdf_path)
-        metadata = await process_metadata(pdf_bytes, file_stem)
-        
-        # Merge keywords from PyMuPDF if not present or empty
-        if not metadata.get("keywords"):
-             metadata["keywords"] = pymupdf_metadata.get("keywords", "")
-
-        # Fallback for Year if missing
-        if not metadata.get("year"):
-            creation_date = pymupdf_metadata.get("creation_date", "")
-            if creation_date and str(creation_date).startswith("D:"):
-                # Parse format D:YYYYMMDD...
-                try:
-                    metadata["year"] = creation_date[2:6]
-                except IndexError:
-                    pass
-            elif creation_date:
-                 # Try taking first 4 chars if it looks like a year
-                 metadata["year"] = str(creation_date)[:4]
-        
-
-        # Step 3: Save to database
-        if document_id:
-            # await save_metadata(
-            #     document_id=document_id,
-            #     metadata=metadata
-            # )
-            await _update_document_safe(
-                document_id,
-                metadata
-            )
-            print(
-                f"[METADATA] Saved metadata to database for document {document_id}"
-            )
-
-        elapsed = time.time() - start_time
-        print(
-            f"[METADATA] ✅ Processed metadata for {pdf_path.name} "
-            f"in {elapsed:.2f}s"
-        )
-        # Update document status to ready
-        if document_id:
-            await _update_document_safe(
-                document_id,
-                {
-                    "metadata_status": "ready",
-                    "metadata_updated_at": datetime.utcnow(),
-                },
-            )
-            await _notify_status_change(document_id)
-
-        return {
-            "status": "success",
-            "elapsed": elapsed,
-        }
-
-    except Exception as exc:
-        elapsed = time.time() - start_time
-        print(
-            f"[METADATA] ❌ Failed to process metadata for {pdf_path.name} "
-            f"(took {elapsed:.2f}s): {exc}"
-        )
-        import traceback
-
-        print(f"[METADATA] Traceback: {traceback.format_exc()}")
-
-        # Update document status to error
-        if document_id:
-            await _update_document_safe(
-                document_id,
-                {
-                    "metadata_status": "error",
-                    "metadata_error": str(exc),
-                },
-            )
-            await _notify_status_change(document_id)
-
-        return {
-            "status": "error",
-            "error": str(exc),
-            "elapsed": elapsed,
-        }
-
-
-
-async def _process_saved_pdfs(
-    saved_paths: List[Path],
-    *,
-    document_map: Optional[Dict[str, str]] = None,
-    job_id: Optional[str] = None,
-    user_id: Optional[str] = None,
-) -> Dict[str, Any]:
-    """
-    Main orchestrator for PDF processing.
-    Launches all processing tasks in parallel for each PDF.
-
-    For each PDF, runs these tasks concurrently:
-    1. Parse, chunk, embed, and index (main processing)
-    2. Generate summary (independent)
-    3. Extract references (independent)
-    4. Process skimming highlights (independent)
-    5. Updated process metadata (independent)
-
-    All five tasks run in parallel and don't block each other.
-    """
-    if not saved_paths:
-        payload = {"status": "ok", "count": 0, "results": []}
-        if job_id:
-            _update_pdf_job(job_id, status="completed", result=payload)
-        return payload
-
-    _PARSE_CANCEL_FLAG.clear()
-
-    parse_results: List[Dict[str, Any]] = []
-    document_updates: Dict[str, Dict[str, Any]] = {}
-    all_document_ids = set(document_map.values()) if document_map else set()
-    document_owner_cache: Dict[str, Optional[str]] = {}
-
-    try:
-        for index, pdf_path in enumerate(saved_paths, start=1):
-            if _PARSE_CANCEL_FLAG.is_set():
-                raise RuntimeError("Operation was cancelled")
-
-            # Lock management
-            pdf_key = str(pdf_path.resolve())
-            with _PARSING_LOCK:
-                if pdf_key not in _PARSING_FILES:
-                    _PARSING_FILES[pdf_key] = threading.Lock()
-                file_lock = _PARSING_FILES[pdf_key]
-
-            acquired = file_lock.acquire(blocking=False)
-            if not acquired:
-                print(
-                    f"[PDF] ⏳ {pdf_path.name} is already being parsed, waiting briefly..."
-                )
-                for _ in range(10):
-                    await asyncio.sleep(0.1)
-                    if file_lock.acquire(blocking=False):
-                        acquired = True
-                        break
-                if not acquired:
-                    print(
-                        f"[PDF] ⚠️ {pdf_path.name} is still being parsed elsewhere, skipping duplicate"
-                    )
-                    continue
-
-            temp_output = Path(tempfile.mkdtemp(prefix=f"parsed_{pdf_path.stem}_"))
-
-            try:
-                print(f"[PDF] [{index}/{len(saved_paths)}] Processing {pdf_path.name}")
-
-                document_id = _resolve_document_id(document_map, pdf_path)
-                if document_id:
-                    all_document_ids.add(document_id)
-
-                    # Set initial status for all tasks
-                    await _update_document_safe(
-                        document_id,
-                        {
-                            "status": "processing",
-                            "embedding_status": "processing",
-                            "summary_status": "processing",
-                            "reference_status": "processing",
-                            "skimming_status": "processing",
-                            "metadata_status": "processing",
-                        },
-                    )
-
-                # Launch all three tasks in parallel - they don't block each other
-                print(f"[PDF] 🚀 Launching parallel tasks for {pdf_path.name}...")
-
-                parse_task = asyncio.create_task(
-                    _parse_and_chunk_pdf(
-                        pdf_path=pdf_path,
-                        temp_output=temp_output,
-                        document_id=document_id,
-                        user_id=user_id,
-                        document_owner_cache=document_owner_cache,
-                    )
-                )
-
-                summary_task = asyncio.create_task(
-                    _process_summary(pdf_path, document_id)
-                )
-
-                reference_task = asyncio.create_task(
-                    _process_references(pdf_path, document_id)
-                )
-
-                skimming_task = asyncio.create_task(
-                    _process_skimming(pdf_path, document_id)
-                )
-                metadata_task = asyncio.create_task(
-                    _process_metadata(pdf_path, document_id)
-                )
-                # Wait for all tasks to complete (don't fail if one fails)
-                all_results = await asyncio.gather(
-                    parse_task,
-                    summary_task,
-                    reference_task,
-                    skimming_task,
-                    metadata_task,
-                    return_exceptions=True,
-                )
-
-                # Extract results
-                parse_result = (
-                    all_results[0]
-                    if not isinstance(all_results[0], Exception)
-                    else {"status": "error", "error": str(all_results[0])}
-                )
-                summary_result = (
-                    all_results[1]
-                    if not isinstance(all_results[1], Exception)
-                    else {"status": "error", "error": str(all_results[1])}
-                )
-                reference_result = (
-                    all_results[2]
-                    if not isinstance(all_results[2], Exception)
-                    else {"status": "error", "error": str(all_results[2])}
-                )
-                skimming_result = (
-                    all_results[3]
-                    if not isinstance(all_results[3], Exception)
-                    else {"status": "error", "error": str(all_results[3])}
-                )
-                metadata_result = (
-                    all_results[4]
-                    if not isinstance(all_results[4], Exception)
-                    else {"status": "error", "error": str(all_results[4])}
-                )
-
-                # Log results for each task
-                if isinstance(parse_result, dict) and "chunks" in parse_result:
-                    chunks = parse_result["chunks"]
-                    metadata = parse_result["metadata"]
-                    result = parse_result["result"]
-
-                    print(
-                        f"[PDF] ✅ Parse/chunk/embed/index completed for {pdf_path.name} "
-                        f"({len(chunks)} chunks, {parse_result.get('embedding_count', 0)} embeddings)"
-                    )
-
-                    # Update document with main processing results
-                    if document_id:
-                        fallback_title = pdf_path.stem
-                        resolved_title = metadata.get("title") or fallback_title
-                        if not str(resolved_title).strip():
-                            resolved_title = fallback_title
-
-                        keywords_value = metadata.get("keywords")
-                        if isinstance(keywords_value, str):
-                            keywords_list = [
-                                k.strip()
-                                for k in re.split(r"[;,]", keywords_value)
-                                if k.strip()
-                            ]
-                        elif isinstance(keywords_value, list):
-                            keywords_list = [
-                                str(k).strip() for k in keywords_value if str(k).strip()
-                            ]
-                        else:
-                            keywords_list = []
-
-                        total_pages = (
-                            metadata.get("total_pages") or result.get("num_pages") or 0
-                        )
-
-                        await _update_document_safe(
-                            document_id,
-                            {
-                                "status": "ready",
-                                # "num_pages": total_pages,
-                                # "total_pages": total_pages,
-                                # these 3 field will be handle by metadata module
-                                # "title": resolved_title,
-                                # "author": metadata.get("author") or "",
-                                # "subject": metadata.get("subject") or "",
-                                # "keywords": keywords_list,
-                                "chunk_count": len(chunks),
-                                "metadata": metadata,
-                            },
-                        )
-                else:
-                    print(
-                        f"[PDF] ❌ Parse/chunk/embed/index failed for {pdf_path.name}: "
-                        f"{parse_result.get('error', 'Unknown error')}"
-                    )
-                    result = {}
-                    metadata = {}
-                    chunks = []
-
-                if summary_result.get("status") == "success":
-                    print(
-                        f"[PDF] ✅ Summary completed for {pdf_path.name} "
-                        f"({summary_result.get('section_count', 0)} sections)"
-                    )
-                else:
-                    print(
-                        f"[PDF] ⚠️ Summary failed for {pdf_path.name}: "
-                        f"{summary_result.get('error', 'Unknown error')}"
-                    )
-
-                if reference_result.get("status") == "success":
-                    print(
-                        f"[PDF] ✅ References completed for {pdf_path.name} "
-                        f"({reference_result.get('reference_count', 0)} references)"
-                    )
-                else:
-                    print(
-                        f"[PDF] ⚠️ References failed for {pdf_path.name}: "
-                        f"{reference_result.get('error', 'Unknown error')}"
-                    )
-
-                if skimming_result.get("status") == "success":
-                    print(
-                        f"[PDF] ✅ Skimming completed for {pdf_path.name} "
-                        f"({skimming_result.get('highlight_count', 0)} highlights)"
-                    )
-                else:
-                    print(
-                        f"[PDF] ⚠️ Skimming failed for {pdf_path.name}: "
-                        f"{skimming_result.get('error', 'Unknown error')}"
-                    )
-
-                if metadata_result.get("status") == "success":
-                    print(f"[PDF] ✅ Metadata processed for {pdf_path.name}")
-                else:
-                    print(
-                        f"[PDF] ⚠️ Metadata failed for {pdf_path.name}: "
-                        f"{metadata_result.get('error', 'Unknown error')}"
-                    )
-
-                print(
-                    f"[PDF] ✅ COMPLETED all processing for {pdf_path.name} "
-                    f"(PDF {index}/{len(saved_paths)})"
-                )
-
-                parse_results.append(
-                    {
-                        "pdf": str(pdf_path),
-                        "outputs": (
-                            result
-                            if isinstance(parse_result, dict)
-                            and "result" in parse_result
-                            else {}
-                        ),
-                        "document_id": document_id,
-                        "timings": (
-                            parse_result.get("timings", {})
-                            if isinstance(parse_result, dict)
-                            else {}
-                        ),
-                        "embedding_count": (
-                            parse_result.get("embedding_count", 0)
-                            if isinstance(parse_result, dict)
-                            else 0
-                        ),
-                        "summary_result": summary_result,
-                        "reference_result": reference_result,
-                        "skimming_result": skimming_result,
-                        "metadata_result": metadata_result,
-                    }
-                )
-
-            finally:
-                shutil.rmtree(temp_output, ignore_errors=True)
-                file_lock.release()
-                with _PARSING_LOCK:
-                    if (
-                        pdf_key in _PARSING_FILES
-                        and not _PARSING_FILES[pdf_key].locked()
-                    ):
-                        del _PARSING_FILES[pdf_key]
-
-        if _PARSE_CANCEL_FLAG.is_set():
-            raise RuntimeError("Operation was cancelled")
-
-        payload = {
-            "status": "ok",
-            "count": len(parse_results),
-            "results": parse_results,
-        }
-        if job_id:
-            _update_pdf_job(job_id, status="completed", result=payload)
-        return payload
-
-    except RuntimeError as exc:
-        if "cancelled" in str(exc).lower():
-            if job_id:
-                _update_pdf_job(job_id, status="cancelled", error=str(exc))
-            for doc_id in all_document_ids:
-                await _update_document_safe(doc_id, {"status": "cancelled"})
-            return {
-                "status": "cancelled",
-                "message": str(exc),
-                "count": len(parse_results),
-                "results": parse_results,
-            }
-        if job_id:
-            _update_pdf_job(job_id, status="failed", error=str(exc))
-        for doc_id in all_document_ids:
-            await _update_document_safe(doc_id, {"status": "error"})
-        raise
-
-
-async def _run_pdf_job(
-    saved_paths: List[Path],
-    document_map: Optional[Dict[str, str]],
-    job_id: str,
-    user_id: Optional[str],
-) -> None:
-    try:
-        _update_pdf_job(job_id, status="running")
-        await _process_saved_pdfs(
-            saved_paths,
-            document_map=document_map,
-            job_id=job_id,
-            user_id=user_id,
-        )
-    except Exception as exc:
-        # _process_saved_pdfs already updates job status; just log to avoid warnings
-        print(f"[PDF] ⚠️ Background job {job_id} failed: {exc}")
-
-
-# Set cancel flag in pipeline module so it can check during build
-set_cancel_flag(_PARSE_CANCEL_FLAG)
-# Set cancel flag in parser module so it can check during parsing
-set_parse_cancel_flag(_PARSE_CANCEL_FLAG)
-
-
-# @router.post("/upload-pdf/")
-# async def upload_pdf(file: UploadFile = File(...)):
-#     if not file.filename.endswith(".pdf"):
-#         raise HTTPException(status_code=400, detail="Only PDF files are allowed")
-
-#     # Save the uploaded PDF temporarily
-#     temp_dir = Path(tempfile.mkdtemp())
-#     temp_file = temp_dir / file.filename
-
-#     with temp_file.open("wb") as f:
-#         shutil.copyfileobj(file.file, f)
-
-#     # ✅ Return the same PDF file back as response
-#     return FileResponse(
-#         path=temp_file, filename=file.filename, media_type="application/pdf"
-#     )
-
-
-@router.post("/upload-and-parse/")
-async def upload_and_parse_pdf(file: UploadFile = File(...)):
-    temp_dir = Path(tempfile.mkdtemp())
-    input_pdf_path = temp_dir / file.filename
-
-    with input_pdf_path.open("wb") as f:
-        shutil.copyfileobj(file.file, f)
-
-    try:
-        size = input_pdf_path.stat().st_size
-    except Exception:
-        size = -1
-    print(
-        f"[PDF] Received upload: name={file.filename}, size={size} bytes, temp={input_pdf_path}"
-    )
-
-    try:
-        payload = await _process_saved_pdfs([input_pdf_path], user_id=None)
-        return payload
-    finally:
-        try:
-            shutil.rmtree(temp_dir)
-        except Exception:
-            pass
-
-
-@router.get("/status")
-async def qa_status(
-    pdf_name: Optional[str] = Query(None, description="PDF name to check status for"),
-    document_key: Optional[str] = Query(
-        None, description="Document key to check status for"
-    ),
-    document_id: Optional[str] = Query(
-        None, description="Document ID to check status for"
-    ),
-):
-    """Return readiness status for QA pipeline by checking database instead of cache."""
-    try:
-        status = await pipeline_status(pdf_name=pdf_name, document_id=document_id)
-        # Status logging is handled in pipeline.py
-        return status
-    except Exception as e:
-        print(f"[STATUS] Error getting pipeline status: {e}")
-        import traceback
-
-        print(f"[STATUS] Traceback: {traceback.format_exc()}")
-        return {"building": False, "ready": False, "error": str(e)}
-
-
-@router.get("/status/stream")
-async def stream_qa_status(
-    pdf_name: Optional[str] = Query(None, description="PDF name to check status for"),
-    document_key: Optional[str] = Query(
-        None, description="Document key to check status for"
-    ),
-    document_id: Optional[str] = Query(
-        None, description="Document ID to check status for"
-    ),
-):
-    """
-    Event-driven status streaming via SSE - NO POLLING, NO REPLICA SETS NEEDED!
-
-    Handles late connections by checking if any changes occurred before client connected.
-    """
-    if not document_id:
-        raise HTTPException(400, "document_id is required for event-driven streaming")
-
-    async def event_generator():
-        connection_time = time.time()
-
-        # Register event listener for this document
-        async with _STATUS_EVENTS_LOCK:
-            if document_id not in _STATUS_EVENTS:
-                _STATUS_EVENTS[document_id] = asyncio.Event()
-            event = _STATUS_EVENTS[document_id]
-
-            # Check if any changes happened BEFORE client connected
-            last_change_time = _LAST_STATUS_CHANGE.get(document_id, 0)
-            missed_changes = last_change_time > 0 and last_change_time < connection_time
-
-        print(f"[SSE] 📡 Event-driven client connected for document {document_id}")
-
-        if missed_changes:
-            print(
-                f"[SSE] ⚠️ Client connected {connection_time - last_change_time:.1f}s "
-                f"AFTER last status change - checking for missed updates"
-            )
-
-        try:
-            # Send initial status immediately
-            status = await pipeline_status(document_id=document_id)
-            yield f"data: {json.dumps(status)}\n\n"
-
-            print(
-                f"[SSE] Initial status: "
-                f"embedding={status.get('embedding_status')}, "
-                f"summary={status.get('summary_status')}, "
-                f"reference={status.get('reference_status')}, "
-                f"skimming={status.get('skimming_status')}, "
-                f"available_features={status.get('available_features')}"
-            )
-
-            # Check if already complete
-            if status.get("all_ready"):
-                print(f"[SSE] ✅ All tasks already complete for {document_id}")
-                # Cleanup timestamp
-                async with _STATUS_EVENTS_LOCK:
-                    _LAST_STATUS_CHANGE.pop(document_id, None)
-                return
-
-            # Check if any tasks completed before client connected (catch-up mechanism)
-            embedding_ready = status.get("embedding_ready", False)
-            summary_ready = status.get("summary_ready", False)
-            reference_ready = status.get("reference_ready", False)
-            skimming_ready = status.get("skimming_ready", False)
-
-            # If any feature is already available, log it
-            if embedding_ready or summary_ready or reference_ready or skimming_ready:
-                available = status.get("available_features", [])
-                print(
-                    f"[SSE] 🎯 Client connected late - some features already available: {available}"
-                )
-
-                if missed_changes:
-                    print(
-                        f"[SSE] 🔄 Confirmed missed updates: "
-                        f"reference_ready={reference_ready}, "
-                        f"summary_ready={summary_ready}, "
-                        f"embedding_ready={embedding_ready}, "
-                        f"skimming_ready={skimming_ready}"
-                    )
-
-                # Check if all tasks are done (terminal states)
-                embedding_done = (
-                    status.get("embedding_status") in ["ready", "error"]
-                    or embedding_ready
-                )
-                summary_done = status.get("summary_status") in ["ready", "error"]
-                reference_done = status.get("reference_status") in ["ready", "error"]
-                skimming_done = status.get("skimming_status") in ["ready", "error"]
-
-                if embedding_done and summary_done and reference_done and skimming_done:
-                    print(
-                        f"[SSE] ✅ All tasks already in terminal state, closing stream immediately"
-                    )
-                    print(f"[SSE] Final available features: {available}")
-
-                    # Cleanup timestamp
-                    async with _STATUS_EVENTS_LOCK:
-                        _LAST_STATUS_CHANGE.pop(document_id, None)
-
-                    # Send one final update with terminal state
-                    final_msg = {
-                        **status,
-                        "message": f"✅ All processing complete. Available: {', '.join(available)}",
-                    }
-                    yield f"data: {json.dumps(final_msg)}\n\n"
-                    return
-
-            # Event-driven waiting - NO POLLING!
-            max_wait_time = 600  # 10 minutes total
-            start_time = time.time()
-            heartbeat_interval = 30  # Heartbeat every 30s to keep connection alive
-            last_heartbeat = start_time
-
-            while time.time() - start_time < max_wait_time:
-                current_time = time.time()
-                time_remaining = max_wait_time - (current_time - start_time)
-
-                # Calculate next timeout (for heartbeat or remaining time)
-                next_timeout = min(
-                    heartbeat_interval - (current_time - last_heartbeat), time_remaining
-                )
-
-                if next_timeout <= 0:
-                    # Send heartbeat
-                    yield f": heartbeat\n\n"
-                    last_heartbeat = current_time
-                    continue
-
-                try:
-                    # Wait for event notification (NO POLLING - blocks until notified!)
-                    await asyncio.wait_for(event.wait(), timeout=next_timeout)
-
-                    # Event fired! Status changed, get new status
-                    print(f"[SSE] 🔔 Event fired for {document_id} - status changed!")
-                    status = await pipeline_status(document_id=document_id)
-                    yield f"data: {json.dumps(status)}\n\n"
-
-                    print(
-                        f"[SSE] Updated: "
-                        f"embedding_ready={status.get('embedding_ready')}, "
-                        f"summary_ready={status.get('summary_ready')}, "
-                        f"reference_ready={status.get('reference_ready')}, "
-                        f"skimming_ready={status.get('skimming_ready')}, "
-                        f"available={status.get('available_features')}"
-                    )
-
-                    # Stop if all done
-                    if status.get("all_ready"):
-                        print(f"[SSE] ✅ All tasks complete for {document_id}")
-                        # Cleanup timestamp
-                        async with _STATUS_EVENTS_LOCK:
-                            _LAST_STATUS_CHANGE.pop(document_id, None)
-                        break
-
-                    # Stop on critical error
-                    if status.get("stage") == "error":
-                        print(f"[SSE] ❌ Critical error for {document_id}")
-                        break
-
-                    # Check if all tasks reached terminal state
-                    embedding_done = status.get("embedding_status") in [
-                        "ready",
-                        "error",
-                    ] or status.get("embedding_ready")
-                    summary_done = status.get("summary_status") in ["ready", "error"]
-                    reference_done = status.get("reference_status") in [
-                        "ready",
-                        "error",
-                    ]
-                    skimming_done = status.get("skimming_status") in ["ready", "error"]
-                    if (
-                        embedding_done
-                        and summary_done
-                        and reference_done
-                        and skimming_done
-                    ):
-                        print(
-                            f"[SSE] ✅ All tasks reached terminal state for {document_id}"
-                        )
-
-                        # Log final state
-                        available = status.get("available_features", [])
-                        if available:
-                            print(f"[SSE] ✅ Final available features: {available}")
-
-                        # Log any errors
-                        errors = []
-                        if status.get("summary_error"):
-                            errors.append(f"Summary: {status.get('summary_error')}")
-                        if status.get("reference_error"):
-                            errors.append(f"Reference: {status.get('reference_error')}")
-                        if status.get("embedding_error"):
-                            errors.append(f"Embedding: {status.get('embedding_error')}")
-                        if status.get("skimming_error"):  # Thêm dòng này
-                            errors.append(
-                                f"Skimming: {status.get('skimming_error')}"
-                            )  # Thêm dòng này
-                        if errors:
-                            print(f"[SSE] ⚠️ Task errors: {'; '.join(errors)}")
-
-                        # Cleanup timestamp
-                        async with _STATUS_EVENTS_LOCK:
-                            _LAST_STATUS_CHANGE.pop(document_id, None)
-
-                        break
-
-                except asyncio.TimeoutError:
-                    # Timeout - send heartbeat
-                    yield f": heartbeat\n\n"
-                    last_heartbeat = current_time
-                    continue
-
-            # Max wait time reached
-            if time.time() - start_time >= max_wait_time:
-                print(f"[SSE] ⏱️ Timeout for {document_id}")
-                final_status = await pipeline_status(document_id=document_id)
-                available = final_status.get("available_features", [])
-
-                timeout_msg = {
-                    "stage": "timeout",
-                    "message": f"Stream timeout. Available: {', '.join(available)}",
-                    "available_features": available,
-                    "embedding_ready": final_status.get("embedding_ready", False),
-                    "summary_ready": final_status.get("summary_ready", False),
-                    "reference_ready": final_status.get("reference_ready", False),
-                    "skimming_ready": final_status.get("skimming_ready", False),
-                }
-                yield f"data: {json.dumps(timeout_msg)}\n\n"
-
-        except Exception as e:
-            print(f"[SSE] ❌ Error for {document_id}: {e}")
-            import traceback
-
-            print(f"[SSE] Traceback: {traceback.format_exc()}")
-
-            error_msg = {
-                "error": str(e),
-                "stage": "error",
-                "ready": False,
-                "all_ready": False,
-            }
-            yield f"data: {json.dumps(error_msg)}\n\n"
-
-        finally:
-            # Cleanup event when client disconnects
-            async with _STATUS_EVENTS_LOCK:
-                if document_id in _STATUS_EVENTS:
-                    del _STATUS_EVENTS[document_id]
-                    print(
-                        f"[SSE] 🔌 Disconnected and cleaned up event for {document_id}"
-                    )
-
-    return StreamingResponse(event_generator(), media_type="text/event-stream")
-
-
-@router.get("/references")
-async def get_references():
-    """Extract and return references from the parsed PDF with clickable links."""
-    try:
-        # Get pipeline to access parsed data
-        pipeline = await get_pipeline()
-        if not pipeline or not pipeline.config:
-            return {"status": "empty", "references": []}
-
-        # Try to load cached references first
-        cfg = PipelineConfig()
-        data_dir = Path(cfg.data_dir)
-        cache_file = data_dir / "references_cache.json"
-
-        # Check if we have cached references
-        if cache_file.exists():
-            print(f"[REFERENCES] Loading cached references from {cache_file}")
-            with open(cache_file, "r", encoding="utf-8") as f:
-                cached_data = json.load(f)
-                return {
-                    "status": "ok",
-                    "references": cached_data.get("references", []),
-                    "count": len(cached_data.get("references", [])),
-                }
-
-        # If not cached, parse from markdown
-        # Get markdown file path from pipeline artifacts
-        if not pipeline.artifacts or not pipeline.artifacts.chunks:
-            print("[REFERENCES] No chunks available yet, cannot extract references")
-            return {"status": "empty", "references": []}
-
-        # Find markdown file from data_dir
-        # Look for markdown files in data_dir
-        md_files = list(data_dir.glob("**/*-embedded.md"))
-        if not md_files:
-            md_files = list(data_dir.glob("**/*.md"))
-
-        if not md_files:
-            print("[REFERENCES] No markdown file found")
-            return {"status": "empty", "references": []}
-
-        # Use the most recent markdown file
-        md_file = max(md_files, key=lambda p: p.stat().st_mtime)
-        print(f"[REFERENCES] Reading markdown from {md_file}")
-
-        with open(md_file, "r", encoding="utf-8") as f:
-            markdown_content = f.read()
-
-        # Extract references section
-        from paperreader.services.parser.pdf_parser_pymupdf import (
-            extract_references_section,
-        )
-
-        references_text = extract_references_section(markdown_content)
-
-        if not references_text:
-            print("[REFERENCES] No references section found in markdown")
-            return {"status": "empty", "references": []}
-
-        print(f"[REFERENCES] Found references section ({len(references_text)} chars)")
-
-        # Parse references
-        references = parse_references(references_text)
-        print(f"[REFERENCES] Parsed {len(references)} references")
-
-        # Generate links for each reference
-        for ref in references:
-            update_reference_link(ref)
-
-        # Convert to dict for JSON serialization
-        references_dict = [ref.to_dict() for ref in references]
-
-        # Cache the results
-        cache_data = {"references": references_dict, "cached_at": time.time()}
-        with open(cache_file, "w", encoding="utf-8") as f:
-            json.dump(cache_data, f, indent=2)
-
-        print(f"[REFERENCES] Cached {len(references_dict)} references")
-
-        return {
-            "status": "ok",
-            "references": references_dict,
-            "count": len(references_dict),
-        }
-
-    except Exception as e:
-        print(f"[REFERENCES] Error getting references: {e}")
-        import traceback
-
-        print(f"[REFERENCES] Traceback: {traceback.format_exc()}")
-        return {"status": "error", "error": str(e), "references": []}
-
-
-@router.post("/save-and-parse/")
-async def save_and_parse_pdfs(
-    files: list[UploadFile] = File(...),
-    wait: bool = Query(False, description="Wait for processing to finish"),
-    document_id: Optional[str] = Header(default=None, alias="X-Document-Id"),
-    user_id_header: Optional[str] = Header(default=None, alias="X-User-Id"),
-):
-    """Accept multiple PDFs, persist them, and trigger asynchronous parsing."""
-    if not files:
-        raise HTTPException(status_code=400, detail="No files uploaded")
-
-    cfg = PipelineConfig()
-    data_dir = Path(cfg.data_dir)
-    uploads_dir = data_dir / "uploads"
-    data_dir.mkdir(parents=True, exist_ok=True)
-    uploads_dir.mkdir(parents=True, exist_ok=True)
-
-    saved_paths: List[Path] = []
-    for upload in files:
-        if not upload.filename.lower().endswith(".pdf"):
-            continue
-        target = uploads_dir / upload.filename
-        try:
-            with target.open("wb") as out:
-                shutil.copyfileobj(upload.file, out)
-            saved_paths.append(target)
-            print(f"[PDF] Saved uploaded PDF: {target}")
-        except Exception as exc:
-            print(f"[PDF] Failed to save {upload.filename}: {exc}")
-
-    if not saved_paths:
-        raise HTTPException(status_code=400, detail="No valid PDF files uploaded")
-
-    document_map: Dict[str, str] = {}
-    if document_id and saved_paths:
-        first_path = saved_paths[0]
-        document_map[first_path.name] = document_id
-        document_map[first_path.stem] = document_id
-
-    if wait:
-        return await _process_saved_pdfs(
-            saved_paths,
-            document_map=document_map or None,
-            user_id=user_id_header,
-        )
-
-    job_id = _register_pdf_job(
-        {"files": [str(p) for p in saved_paths], "count": len(saved_paths)}
-    )
-    asyncio.create_task(
-        _run_pdf_job(saved_paths, document_map or None, job_id, user_id_header)
-    )
-    return {"status": "queued", "jobId": job_id, "count": len(saved_paths)}
-
-
-@router.get("/jobs/{job_id}")
-async def get_pdf_job(job_id: str):
-    job = _get_pdf_job(job_id)
-    if not job:
-        raise HTTPException(status_code=404, detail="Job not found")
-    return job
-
-
-@router.post("/parse-uploads-folder/")
-async def parse_uploads_folder():
-    """Parse all PDFs currently in the uploads folder and rebuild the pipeline.
-
-    Useful when PDFs were copied in manually or after container restart.
-    """
-    cfg = PipelineConfig()
-    data_dir = Path(cfg.data_dir)
-    uploads_dir = data_dir / "uploads"
-
-    if not uploads_dir.exists():
-        raise HTTPException(
-            status_code=404, detail=f"Uploads folder not found: {uploads_dir}"
-        )
-
-    pdf_paths = [p for p in uploads_dir.glob("*.pdf") if p.is_file()]
-    if not pdf_paths:
-        return {
-            "status": "ok",
-            "count": 0,
-            "results": [],
-            "message": "No PDFs in uploads folder",
-        }
-
-    print(f"[PDF] Parsing {len(pdf_paths)} existing PDF(s) from uploads folder...")
-    result = await _process_saved_pdfs(pdf_paths, user_id=None)
-
-    # Ensure QA pipeline reflects latest parsed results
-    try:
-        rebuild_start = time.time()
-        await rebuild_pipeline(cfg, lazy_store=False)
-        rebuild_elapsed = time.time() - rebuild_start
-        print(
-            f"[PDF] ✅ Pipeline rebuilt after parsing uploads (elapsed={rebuild_elapsed:.2f}s)"
-        )
-    except RuntimeError as exc:
-        print(
-            f"[PDF] ⚠️ Pipeline rebuild cancelled or failed (will rebuild on demand): {exc}"
-        )
-    except Exception as exc:
-        print(f"[PDF] ⚠️ Pipeline rebuild failed (will rebuild on demand): {exc}")
-
-    return result
-
-
-@router.delete("/clear-output/")
-async def clear_parser_output():
-    """Clear all files in the parser output directory and reset pipeline cache.
-
-    This is called when the page reloads to:
-    - Cancel any ongoing parse/embed/chunk operations
-    - Clear old PDF files to avoid noise
-    - Reset pipeline cache so it rebuilds fresh
-
-    IMPORTANT: Files are deleted IMMEDIATELY before setting cancel flag to ensure
-    output is cleared even if operations are in progress.
-    """
-    try:
-        cfg = PipelineConfig()
-        data_dir = Path(cfg.data_dir)
-
-        # CRITICAL: Delete files FIRST, before setting cancel flag
-        # This ensures output is cleared immediately, even if operations are running
-        deleted_count = 0
-        if data_dir.exists():
-            print("[PDF] ⚠️ CLEAR OUTPUT REQUESTED - Deleting files immediately...")
-            # Remove all files and subdirectories in the output directory
-            for item in data_dir.iterdir():
-                try:
-                    if item.is_file():
-                        item.unlink()
-                        deleted_count += 1
-                    elif item.is_dir():
-                        shutil.rmtree(item)
-                        deleted_count += 1  # Count directory as one deletion
-                except Exception as e:
-                    print(f"[PDF] Failed to delete {item}: {e}")
-                    continue
-            print(
-                f"[PDF] ✅ Deleted {deleted_count} items from output directory immediately"
-            )
-        else:
-            print("[PDF] Output directory does not exist, nothing to delete")
-
-        # Now set cancel flag to stop any ongoing operations
-        print("[PDF] Setting cancel flag to stop ongoing6 operations...")
-        _PARSE_CANCEL_FLAG.set()
-        print("[PDF] ✅ Cancel flag set - ongoing parse operations will be stopped")
-
-        # Reset pipeline cache to cancel any ongoing build operations
-        # NOTE: This only clears pipeline cache (chunks, embeddings), NOT the model itself
-        # Model (Visualized_BGE) is a singleton in memory and is NOT affected by this
-        print(
-            "[PDF] Resetting pipeline cache to cancel ongoing embed/chunk operations..."
-        )
-        print(
-            "[PDF] ⚠️ NOTE: Model (Visualized_BGE) in memory is NOT cleared - it remains loaded and ready"
-        )
-        reset_pipeline_state(str(data_dir))
-        print("[PDF] ✅ Pipeline cache reset - ongoing builds will be cancelled")
-        print(
-            "[PDF] ✅ Model instance preserved (singleton in memory, not affected by cache reset)"
-        )
-
-        print(f"[PDF] Pipeline cache reset and output cleared - ready for new uploads")
-
-        # Reset cancel flag after clearing (ready for new operations)
-        _PARSE_CANCEL_FLAG.clear()
-        print("[PDF] ✅ Cancel flag reset - ready for new parse operations")
-
-        return {
-            "status": "ok",
-            "message": f"Cleared {deleted_count} items from output directory and reset pipeline cache",
-            "deleted_count": deleted_count,
-        }
-    except Exception as e:
-        print(f"[PDF] Error clearing parser output: {e}")
-        import traceback
-
-        print(f"[PDF] Traceback: {traceback.format_exc()}")
-        raise HTTPException(
-            status_code=500, detail=f"Failed to clear output directory: {str(e)}"
-        )
-
-
-@router.post("/extract-references/")
-async def extract_references(
-    file: UploadFile = File(...),
-    document_id: Optional[str] = Query(
-        None, description="Document ID to associate references with"
-    ),
-):
-    """
-    Extract references from a PDF using GROBID.
-
-    Returns structured reference data including:
-    - Bibliographic information (title, authors, venue, year, etc.)
-    - Citation markers in the document with their locations
-    - Bounding boxes for both references and citations
-    """
-    if not file.filename.lower().endswith(".pdf"):
-        raise HTTPException(status_code=400, detail="Only PDF files are allowed")
-
-    temp_dir = Path(tempfile.mkdtemp(prefix="ref_extract_"))
-    pdf_path = temp_dir / file.filename
-    xml_path = temp_dir / f"{file.filename}.tei.xml"
-
-    try:
-        # Save uploaded PDF
-        with pdf_path.open("wb") as f:
-            shutil.copyfileobj(file.file, f)
-
-        print(f"[REFERENCES] Processing {file.filename} for reference extraction...")
-
-        # Step 1: Send PDF to GROBID for processing
-        grobid_client = GrobidClient()
-        xml_content = await asyncio.to_thread(
-            grobid_client.process_pdf, pdf_path, include_coords=True
-        )
-
-        # Save TEI XML for debugging
-        with xml_path.open("w", encoding="utf-8") as f:
-            f.write(xml_content)
-        print(f"[REFERENCES] Saved TEI XML to {xml_path}")
-
-        # Step 2: Extract references from TEI XML
-        extractor = ReferenceExtractorService(xml_content)
-        references = extractor.extract_references()
-
-        print(
-            f"[REFERENCES] Extracted {len(references)} references from {file.filename}"
-        )
-
-        # Convert to dict for JSON response
-        references_dict = [ref.to_dict() for ref in references]
-
-        # Step 3: Save to cache if document_id provided
-        if document_id:
-            cfg = PipelineConfig()
-            cache_dir = Path(cfg.data_dir) / "references_cache"
-            cache_dir.mkdir(parents=True, exist_ok=True)
-
-            cache_file = cache_dir / f"{document_id}_references.json"
-            cache_data = {
-                "document_id": document_id,
-                "filename": file.filename,
-                "references": references_dict,
-                "cached_at": datetime.utcnow().isoformat(),
-                "count": len(references_dict),
-            }
-
-            with cache_file.open("w", encoding="utf-8") as f:
-                json.dump(cache_data, f, indent=2, ensure_ascii=False)
-
-            print(f"[REFERENCES] Cached references to {cache_file}")
-
-        return {
-            "status": "ok",
-            "filename": file.filename,
-            "document_id": document_id,
-            "references": references_dict,
-            "count": len(references_dict),
-        }
-
-    except Exception as e:
-        print(f"[REFERENCES] Error extracting references: {e}")
-        import traceback
-
-        print(f"[REFERENCES] Traceback: {traceback.format_exc()}")
-        raise HTTPException(
-            status_code=500, detail=f"Failed to extract references: {str(e)}"
-        )
-    finally:
-        # Cleanup temporary files
-        try:
-            shutil.rmtree(temp_dir, ignore_errors=True)
-        except Exception as e:
-            print(f"[REFERENCES] Failed to cleanup temp dir: {e}")
-        # Cleanup temporary files
-        try:
-            shutil.rmtree(temp_dir, ignore_errors=True)
-        except Exception as e:
-            print(f"[REFERENCES] Failed to cleanup temp dir: {e}")
-=======
-import asyncio
-import hashlib
-import json
-import mimetypes
-import os
-import re
-import shutil
-import tempfile
-import threading
-import time
-import traceback
-import uuid
-from datetime import datetime
-from pathlib import Path
-from typing import Any, Dict, List, Optional
-
-from fastapi import APIRouter, File, Header, HTTPException, Query, UploadFile, WebSocket, WebSocketDisconnect
-from fastapi.responses import FileResponse, StreamingResponse
-from paperreader.api.summary_routes import (
-    _extract_sections_from_pdf,
-    _fill_summary_template,
-    _generate_summary_template,
-)
-from paperreader.models.reference import (
-    BoundingBoxSchema,
-    CitationMentionSchema,
-    ReferenceCreate,
-)
-from paperreader.services.documents.chunk_repository import replace_document_chunks
-from paperreader.services.documents.minio_client import upload_bytes
-from paperreader.services.documents.repository import (
-    get_document_by_id,
-    to_object_id,
-    update_document,
-    update_document_status,
-)
-from paperreader.services.documents.summary_repository import upsert_summary
-from paperreader.services.parser.grobid_client import GrobidClient
-from paperreader.services.parser.pdf_parser import parse_pdf_with_pymupdf
-from paperreader.services.parser.pdf_parser_pymupdf import set_parse_cancel_flag
-from paperreader.services.parser.reference_extractor import ReferenceExtractorService
-from paperreader.services.qa.chunking import split_markdown_into_chunks
-from paperreader.services.qa.config import PipelineConfig
-from paperreader.services.qa.elasticsearch_client import index_chunks
-from paperreader.services.qa.embeddings import get_embedder
-from paperreader.services.qa.pipeline import (
-    get_pipeline,
-    pipeline_status,
-    rebuild_pipeline,
-    reset_pipeline_state,
-    set_cancel_flag,
-)
-from paperreader.services.references import parse_references, update_reference_link
-from paperreader.services.websocket.task_events import notify_task_status
-
-router = APIRouter()
-
-# MinIO bucket configuration
-MINIO_BUCKET = os.getenv("MINIO_BUCKET", "pdf-documents")
-
-# Directory for persisting debug markdown
-DEBUG_CHUNKING_DIR = Path(__file__).resolve().parent.parent.parent / "debug_chunking"
-
-# Global cancel flag to stop ongoing parse/embed/chunk operations
-_PARSE_CANCEL_FLAG = threading.Event()
-
-# Track files currently being parsed to avoid duplicate parsing
-_PARSING_FILES: dict[str, threading.Lock] = {}  # Key: file path, Value: lock
-_PARSING_LOCK = threading.Lock()  # Lock for _PARSING_FILES dict
-
-# Simple in-memory job registry to track asynchronous PDF processing jobs
-_PDF_JOBS: Dict[str, Dict[str, Any]] = {}
-_PDF_JOBS_LOCK = threading.Lock()
-
-
-def _register_pdf_job(meta: Dict[str, Any]) -> str:
-    job_id = str(uuid.uuid4())
-    with _PDF_JOBS_LOCK:
-        _PDF_JOBS[job_id] = {
-            "status": "queued",
-            "created_at": time.time(),
-            **meta,
-        }
-    return job_id
-
-
-def _update_pdf_job(job_id: str, **updates: Any) -> None:
-    with _PDF_JOBS_LOCK:
-        job = _PDF_JOBS.get(job_id)
-        if not job:
-            return
-        job.update(**updates)
-
-
-def _get_pdf_job(job_id: str) -> Optional[Dict[str, Any]]:
-    with _PDF_JOBS_LOCK:
-        job = _PDF_JOBS.get(job_id)
-        if not job:
-            return None
-        return job.copy()
-
-
-async def _update_document_safe(
-    document_id: Optional[str], updates: Dict[str, Any]
-) -> None:
-    if not document_id:
-        return
-    object_id = to_object_id(document_id)
-    if not object_id:
-        return
-    await update_document(object_id, updates)
-
-
-def _resolve_document_id(
-    mapping: Optional[Dict[str, str]], pdf_path: Path
-) -> Optional[str]:
-    if not mapping:
-        return None
-    candidates = [pdf_path.name, pdf_path.stem]
-    for key in candidates:
-        if key in mapping:
-            return mapping[key]
-    return None
-
-
-
-
-async def _parse_and_chunk_pdf(
-    pdf_path: Path,
-    temp_output: Path,
-    document_id: Optional[str],
-    user_id: Optional[str],
-    document_owner_cache: Dict[str, Optional[str]],
-) -> Dict[str, Any]:
-    """
-    Complete PDF processing pipeline: Parse, chunk, embed, and index.
-    This function handles ALL critical path operations to make document ready.
-
-    Steps:
-    1. Parse PDF with PyMuPDF
-    2. Upload assets (images, tables) to MinIO
-    3. Create chunks from markdown
-    4. Save chunks to MongoDB
-    5. Generate embeddings
-    6. Index to Elasticsearch
-
-    Returns:
-        Dict containing:
-        - chunks: List of processed chunks
-        - metadata: PDF metadata
-        - doc_key: Document key
-        - result: Parse result with assets
-        - embedding_count: Number of embeddings generated
-        - elapsed: Total processing time
-    """
-    print(f"[PDF] 🔍 Starting complete PDF processing for {pdf_path.name}...")
-    start_time = time.time()
-
-    # Step 1: Parse PDF
-    parse_start = time.time()
-    result = await asyncio.to_thread(parse_pdf_with_pymupdf, pdf_path, temp_output)
-    parse_elapsed = time.time() - parse_start
-    print(
-        f"[PDF] ✅ Parse completed for {pdf_path.name} in {parse_elapsed:.2f}s "
-        f"(images={len(result.get('image_files') or [])}, "
-        f"tables={len(result.get('table_files') or [])})"
-    )
-
-    if _PARSE_CANCEL_FLAG.is_set():
-        raise RuntimeError("Operation was cancelled")
-
-    markdown_content = result.get("markdown_content")
-    if not markdown_content:
-        raise ValueError(f"Missing markdown content for {pdf_path.name}")
-
-    metadata = result.get("metadata") or {}
-    metadata.setdefault("total_pages", result.get("num_pages") or 0)
-    result["metadata"] = metadata
-
-    doc_key = pdf_path.stem
-    owner_user_id = user_id
-
-    # Get document owner
-    if document_id:
-        cached_owner = document_owner_cache.get(document_id)
-        if cached_owner is None and document_id not in document_owner_cache:
-            owner_object_id = to_object_id(document_id)
-            if owner_object_id:
-                try:
-                    doc_record = await get_document_by_id(owner_object_id)
-                    cached_owner = doc_record.get("user_id") if doc_record else None
-                except Exception as exc:
-                    print(
-                        f"[PDF] ⚠️ Failed to load document {document_id} for user lookup: {exc}"
-                    )
-                    cached_owner = None
-            else:
-                cached_owner = None
-            document_owner_cache[document_id] = cached_owner
-        owner_user_id = document_owner_cache.get(document_id, owner_user_id)
-
-    # Step 2: Upload assets to MinIO
-    asset_identifier = document_id or doc_key
-    if owner_user_id:
-        asset_base_prefix = f"{owner_user_id}/document/{asset_identifier}/"
-    else:
-        asset_base_prefix = f"shared/document/{asset_identifier}/"
-    asset_prefix = asset_base_prefix.rstrip("/") + "/"
-
-    # Process images
-    image_lookup: Dict[str, Dict[str, Any]] = {}
-    for image_meta in result.get("image_files") or []:
-        rel_path = image_meta.get("relative_path") or image_meta.get("filename") or ""
-        rel_path = rel_path.replace("\\", "/").lstrip("./")
-        if not rel_path:
-            continue
-
-        src_path = Path(image_meta.get("local_path") or "")
-        if not src_path.exists():
-            continue
-
-        object_name = f"{asset_prefix}{rel_path}"
-        mime_type, _ = mimetypes.guess_type(src_path.name)
-        try:
-            await upload_bytes(
-                MINIO_BUCKET,
-                object_name,
-                src_path.read_bytes(),
-                mime_type or "image/png",
-            )
-        except Exception as exc:
-            print(f"[PDF] ⚠️ Failed to upload image {src_path} to Minio: {exc}")
-            continue
-
-        image_lookup[rel_path] = {
-            "relative_path": rel_path,
-            "object_name": object_name,
-            "bucket": MINIO_BUCKET,
-            "page": image_meta.get("page"),
-            "position": image_meta.get("position"),
-            "caption": image_meta.get("caption"),
-            "figure_id": image_meta.get("image_id") or image_meta.get("figure_id"),
-            "local_path": str(src_path),
-        }
-
-    # Process tables
-    table_lookup: Dict[str, Dict[str, Any]] = {}
-    for table_meta in result.get("table_files") or []:
-        rel_path = table_meta.get("relative_path") or table_meta.get("filename") or ""
-        rel_path = rel_path.replace("\\", "/").lstrip("./")
-        if not rel_path:
-            continue
-
-        src_path = Path(table_meta.get("local_path") or "")
-        if not src_path.exists():
-            continue
-
-        object_name = f"{asset_prefix}{rel_path}"
-        mime_type, _ = mimetypes.guess_type(src_path.name)
-        try:
-            await upload_bytes(
-                MINIO_BUCKET,
-                object_name,
-                src_path.read_bytes(),
-                mime_type or "text/csv",
-            )
-        except Exception as exc:
-            print(f"[PDF] ⚠️ Failed to upload table {src_path} to Minio: {exc}")
-            continue
-
-        table_lookup[rel_path] = {
-            "relative_path": rel_path,
-            "object_name": object_name,
-            "bucket": MINIO_BUCKET,
-            "preview": table_meta.get("preview"),
-            "label": table_meta.get("table_id"),
-            "local_path": str(src_path),
-        }
-
-    result["image_files"] = list(image_lookup.values())
-    result["table_files"] = list(table_lookup.values())
-    result["assets"] = {
-        "images": result["image_files"],
-        "tables": result["table_files"],
-    }
-
-    # Step 3: Save markdown for debugging
-    debug_md_path = DEBUG_CHUNKING_DIR / f"{doc_key}_chunking_debug.md"
-    debug_md_path.parent.mkdir(parents=True, exist_ok=True)
-    try:
-        with open(debug_md_path, "w", encoding="utf-8") as f:
-            f.write(markdown_content)
-        print(f"[PDF] 💾 Saved markdown for debugging: {debug_md_path}")
-    except Exception as exc:
-        print(f"[PDF] ⚠️ Failed to save debug markdown: {exc}")
-
-    # Step 4: Chunk the document
-    chunk_start = time.time()
-    chunks = await asyncio.to_thread(
-        split_markdown_into_chunks,
-        markdown_content,
-        doc_key,
-        str(pdf_path),
-        assets={"images": image_lookup, "tables": table_lookup},
-    )
-    chunk_elapsed = time.time() - chunk_start
-    print(
-        f"[PDF] ✅ Chunked {pdf_path.name} into {len(chunks)} chunks in {chunk_elapsed:.2f}s"
-    )
-
-    if not chunks:
-        raise ValueError(f"No chunks created for {pdf_path.name}")
-
-    # Step 5: Enrich chunks with asset references
-    for idx, chunk in enumerate(chunks):
-        chunk_id = hashlib.sha1(
-            f"{doc_key}:{idx}:{chunk.get('text', '')[:200]}".encode("utf-8")
-        ).hexdigest()
-        chunk["chunk_id"] = chunk_id
-        chunk["doc_key"] = doc_key
-        chunk["document_id"] = document_id
-
-        # Enrich images
-        enriched_images: List[Dict[str, Any]] = []
-        for img_meta in chunk.get("images") or []:
-            key = (img_meta.get("data") or "").replace("\\", "/").lstrip("./")
-            lookup = image_lookup.get(key) or image_lookup.get(
-                f"images/{Path(key).name}"
-            )
-            if lookup:
-                enriched_images.append(
-                    {
-                        "caption": lookup.get("caption") or img_meta.get("caption"),
-                        "figure_id": lookup.get("figure_id")
-                        or img_meta.get("figure_id"),
-                        "bucket": lookup.get("bucket"),
-                        "object_name": lookup.get("object_name"),
-                        "relative_path": lookup.get("relative_path"),
-                        "page": lookup.get("page"),
-                        "position": lookup.get("position"),
-                        "data": lookup.get("object_name"),
-                    }
-                )
-            else:
-                enriched_images.append(img_meta)
-        if enriched_images:
-            chunk["images"] = enriched_images
-        else:
-            chunk.pop("images", None)
-
-        # Enrich tables
-        enriched_tables: List[Dict[str, Any]] = []
-        for tbl_meta in chunk.get("tables") or []:
-            key = (
-                (tbl_meta.get("data") or tbl_meta.get("relative_path") or "")
-                .replace("\\", "/")
-                .lstrip("./")
-            )
-            lookup = table_lookup.get(key) or table_lookup.get(
-                f"tables/{Path(key).name}"
-            )
-            if lookup:
-                enriched_tables.append(
-                    {
-                        "label": lookup.get("label") or tbl_meta.get("label"),
-                        "bucket": lookup.get("bucket"),
-                        "object_name": lookup.get("object_name"),
-                        "relative_path": lookup.get("relative_path"),
-                        "data": lookup.get("object_name"),
-                        "preview": lookup.get("preview"),
-                    }
-                )
-            else:
-                enriched_tables.append(tbl_meta)
-        if enriched_tables:
-            chunk["tables"] = enriched_tables
-        else:
-            chunk.pop("tables", None)
-
-    # Step 6: Save chunks to MongoDB
-    print(f"[PDF] 💾 Saving {len(chunks)} chunks to MongoDB for {pdf_path.name}...")
-    mongo_start = time.time()
-    await replace_document_chunks(
-        document_id=document_id,
-        chunks=chunks,
-    )
-    mongo_elapsed = time.time() - mongo_start
-    print(
-        f"[PDF] ✅ Saved {len(chunks)} chunks to MongoDB in {mongo_elapsed:.2f}s for {pdf_path.name}"
-    )
-
-    # Step 7: Generate embeddings
-    print(
-        f"[PDF] 🔢 Generating embeddings for {len(chunks)} chunks for {pdf_path.name}..."
-    )
-    embed_start = time.time()
-    embedder = get_embedder(None)
-
-    try:
-        chunk_embeddings = await asyncio.to_thread(
-            embedder.embed_chunks,
-            chunks,
-            doc_key,
-        )
-        embed_elapsed = time.time() - embed_start
-        print(
-            f"[PDF] ✅ Generated {len(chunk_embeddings)} embeddings in {embed_elapsed:.2f}s for {pdf_path.name}"
-        )
-    except Exception as embed_exc:
-        embed_elapsed = time.time() - embed_start
-        print(
-            f"[PDF] ❌ Failed to generate embeddings for {pdf_path.name} (took {embed_elapsed:.2f}s): {embed_exc}"
-        )
-        import traceback
-
-        print(f"[PDF] Traceback: {traceback.format_exc()}")
-        raise  # Re-raise to stop processing
-
-    # Step 8: Index to Elasticsearch
-    print(
-        f"[PDF] 📤 Indexing {len(chunks)} chunks to Elasticsearch for {pdf_path.name}..."
-    )
-    es_start = time.time()
-
-    try:
-        await index_chunks(
-            document_id=document_id,
-            chunks=chunks,
-            embeddings=chunk_embeddings,
-        )
-        es_elapsed = time.time() - es_start
-        print(
-            f"[PDF] ✅ Indexed {len(chunks)} chunks to Elasticsearch in {es_elapsed:.2f}s for {pdf_path.name}"
-        )
-    except Exception as es_exc:
-        es_elapsed = time.time() - es_start
-        print(
-            f"[PDF] ⚠️ Failed to index chunks to Elasticsearch for {pdf_path.name} (took {es_elapsed:.2f}s): {es_exc}"
-        )
-        import traceback
-
-        print(f"[PDF] Traceback: {traceback.format_exc()}")
-        # Don't fail - chunks are in MongoDB, can retry indexing later
-
-    total_elapsed = time.time() - start_time
-    print(
-        f"[PDF] ✅ Complete processing finished for {pdf_path.name} in {total_elapsed:.2f}s"
-    )
-
-    if document_id:
-        await _update_document_safe(
-            document_id,
-            {
-                "embedding_status": "ready",
-                "embedding_updated_at": datetime.utcnow(),
-                "status": "ready",
-            },
-        )
-        # Notify via status aggregator (internal architecture)
-        print(f"[WebSocket] 📤 [PDF] Notifying embedding task status for document {document_id}")
-        await notify_task_status(
-            document_id=document_id,
-            task_name="embedding",
-            status_data={
-                "status": "ready",
-                "embedding_ready": True,
-                "updated_at": datetime.utcnow().isoformat(),
-            },
-        )
-        print(f"[WebSocket] ✅ [PDF] Notified embedding task status for document {document_id}")
-
-    return {
-        "chunks": chunks,
-        "metadata": metadata,
-        "doc_key": doc_key,
-        "result": result,
-        "embedding_count": len(chunk_embeddings),
-        "elapsed": total_elapsed,
-        "timings": {
-            "parse": parse_elapsed,
-            "chunk": chunk_elapsed,
-            "mongo": mongo_elapsed,
-            "embed": embed_elapsed,
-            "elasticsearch": es_elapsed,
-            "total": total_elapsed,
-        },
-    }
-
-
-async def _process_summary(
-    pdf_path: Path,
-    document_id: Optional[str],
-) -> Dict[str, Any]:
-    """
-    Generate summary for a PDF document.
-    This is independent of the main parsing pipeline.
-
-    Steps:
-    1. Extract sections from PDF
-    2. Generate summary template based on section names
-    3. Fill template with actual content
-    4. Save summary to database
-
-    Returns:
-        Dict containing:
-        - status: "success" or "error"
-        - section_count: Number of sections found
-        - elapsed: Processing time
-    """
-    print(f"[SUMMARY] 📝 Starting summary generation for {pdf_path.name}...")
-    start_time = time.time()
-
-    try:
-        # Update document status to processing
-        if document_id:
-            await _update_document_safe(
-                document_id,
-                {
-                    "summary_status": "processing",
-                },
-            )
-
-        # Step 1: Extract sections from PDF
-        sections = await asyncio.to_thread(_extract_sections_from_pdf, pdf_path)
-
-        if not sections:
-            raise ValueError("No sections found in PDF")
-
-        section_names = [s["title"] for s in sections if s.get("type") == "section"]
-
-        if not section_names:
-            raise ValueError("No section titles found")
-
-        print(f"[SUMMARY] Found {len(section_names)} sections in {pdf_path.name}")
-
-        # Step 2: Generate summary template
-        important_sections, summary_template = await _generate_summary_template(
-            section_names
-        )
-
-        print(
-            f"[SUMMARY] Generated template with {len(important_sections)} important sections"
-        )
-
-        # Step 3: Fill template with content
-        filled_summary = await _fill_summary_template(
-            summary_template, important_sections, sections
-        )
-
-        # Step 4: Save to database
-        if document_id:
-            doc_object_id = to_object_id(document_id)
-            if doc_object_id:
-                await upsert_summary(
-                    doc_object_id,
-                    filled_summary,
-                    important_sections,
-                )
-                print(f"[SUMMARY] Saved summary to database for document {document_id}")
-
-        elapsed = time.time() - start_time
-        print(
-            f"[SUMMARY] ✅ Generated and saved summary for {pdf_path.name} "
-            f"in {elapsed:.2f}s"
-        )
-
-        # Update document status to ready
-        if document_id:
-            await _update_document_safe(
-                document_id,
-                {
-                    "summary_status": "ready",
-                    "summary_updated_at": datetime.utcnow(),
-                },
-            )
-            # Notify via status aggregator (internal architecture)
-            print(f"[WebSocket] 📤 [SUMMARY] Notifying summary task status for document {document_id}")
-            await notify_task_status(
-                document_id=document_id,
-                task_name="summary",
-                status_data={
-                    "status": "ready",
-                    "summary_ready": True,
-                    "updated_at": datetime.utcnow().isoformat(),
-                },
-            )
-            print(f"[WebSocket] ✅ [SUMMARY] Notified summary task status for document {document_id}")
-
-        return {
-            "status": "success",
-            "section_count": len(sections),
-            "important_sections": len(important_sections),
-            "elapsed": elapsed,
-        }
-
-    except Exception as exc:
-        elapsed = time.time() - start_time
-        print(
-            f"[SUMMARY] ❌ Failed to generate summary for {pdf_path.name} "
-            f"(took {elapsed:.2f}s): {exc}"
-        )
-        import traceback
-
-        print(f"[SUMMARY] Traceback: {traceback.format_exc()}")
-
-        # Update document status to error
-        if document_id:
-            await _update_document_safe(
-                document_id,
-                {
-                    "summary_status": "error",
-                    "summary_error": str(exc),
-                },
-            )
-            # Notify via status aggregator (internal architecture)
-            await notify_task_status(
-                document_id=document_id,
-                task_name="summary",
-                status_data={
-                    "status": "error",
-                    "error": str(exc),
-                    "updated_at": datetime.utcnow().isoformat(),
-                },
-            )
-            print(f"[SUMMARY] ❌ Notified summary task error for {document_id}")
-
-        return {
-            "status": "error",
-            "error": str(exc),
-            "elapsed": elapsed,
-        }
-
-
-async def _process_references(
-    pdf_path: Path,
-    document_id: Optional[str],
-) -> Dict[str, Any]:
-    """
-    Extract references from a PDF document using ReferenceService.
-    This is independent of the main parsing pipeline.
-
-    Steps:
-    1. Use ReferenceService to extract references from PDF
-    2. Service handles GROBID processing and database storage
-    3. Return result summary
-
-    Returns:
-        Dict containing:
-        - status: "success" or "error"
-        - reference_count: Number of references found
-        - elapsed: Processing time
-    """
-    print(f"[REFERENCE] 📚 Starting reference extraction for {pdf_path.name}...")
-    start_time = time.time()
-
-    try:
-        # Update document status to processing
-        if document_id:
-            await _update_document_safe(
-                document_id,
-                {
-                    "reference_status": "processing",
-                },
-            )
-
-        # Import ReferenceService
-        from paperreader.services.references.reference_service import ReferenceService
-
-        # Initialize service
-        reference_service = ReferenceService()
-
-        print(f"[REFERENCE] Processing {pdf_path.name} with ReferenceService...")
-
-        # Extract and save references using the service
-        # This handles GROBID processing and database storage
-        references = await reference_service.extract_and_save_references(
-            pdf_path=pdf_path,
-            document_id=document_id,
-        )
-
-        reference_count = len(references)
-
-        print(
-            f"[REFERENCE] Service extracted {reference_count} references for {pdf_path.name}"
-        )
-
-        elapsed = time.time() - start_time
-        print(
-            f"[REFERENCE] ✅ Extracted and saved {reference_count} references "
-            f"for {pdf_path.name} in {elapsed:.2f}s"
-        )
-
-        # Update document status to ready
-        if document_id:
-            await _update_document_safe(
-                document_id,
-                {
-                    "reference_status": "ready",
-                    "reference_count": reference_count,
-                    "reference_updated_at": datetime.utcnow(),
-                },
-            )
-            # Notify via status aggregator (internal architecture)
-            print(f"[WebSocket] 📤 [REFERENCE] Notifying reference task status for document {document_id}")
-            await notify_task_status(
-                document_id=document_id,
-                task_name="reference",
-                status_data={
-                    "status": "ready",
-                    "reference_ready": True,
-                    "reference_count": reference_count,
-                    "updated_at": datetime.utcnow().isoformat(),
-                },
-            )
-            print(f"[WebSocket] ✅ [REFERENCE] Notified reference task status for document {document_id}")
-
-        return {
-            "status": "success",
-            "reference_count": reference_count,
-            "elapsed": elapsed,
-        }
-
-    except Exception as exc:
-        elapsed = time.time() - start_time
-        print(
-            f"[REFERENCE] ❌ Failed to extract references for {pdf_path.name} "
-            f"(took {elapsed:.2f}s): {exc}"
-        )
-        import traceback
-
-        print(f"[REFERENCE] Traceback: {traceback.format_exc()}")
-
-        # Update document status to error
-        if document_id:
-            await _update_document_safe(
-                document_id,
-                {
-                    "reference_status": "error",
-                    "reference_error": str(exc),
-                },
-            )
-            # Notify via status aggregator (internal architecture)
-            await notify_task_status(
-                document_id=document_id,
-                task_name="reference",
-                status_data={
-                    "status": "error",
-                    "error": str(exc),
-                    "updated_at": datetime.utcnow().isoformat(),
-                },
-            )
-            print(f"[REFERENCE] ❌ Notified reference task error for {document_id}")
-
-        return {
-            "status": "error",
-            "error": str(exc),
-            "elapsed": elapsed,
-        }
-
-
-async def _process_skimming(
-    pdf_path: Path,
-    document_id: Optional[str],
-) -> Dict[str, Any]:
-    """
-    Process skimming highlights for a PDF document.
-    This is independent of the main parsing pipeline.
-
-    Steps:
-    1. Read PDF file bytes
-    2. Call skimming service to process and get highlights
-    3. Save highlights to database
-
-    Returns:
-        Dict containing:
-        - status: "success" or "error"
-        - highlight_count: Number of highlights found
-        - elapsed: Processing time
-    """
-    print(f"[SKIMMING] 📄 Starting skimming processing for {pdf_path.name}...")
-    start_time = time.time()
-
-    try:
-        # Update document status to processing
-        if document_id:
-            await _update_document_safe(
-                document_id,
-                {
-                    "skimming_status": "processing",
-                },
-            )
-
-        # Step 1: Read PDF file bytes
-        pdf_bytes = pdf_path.read_bytes()
-        file_stem = pdf_path.stem
-
-        # Step 2: Process and get highlights (using default medium preset)
-        from paperreader.services.skimming.repository import save_skimming_highlights
-        from paperreader.services.skimming.skimming_service import (
-            get_preset_params,
-            process_and_highlight,
-        )
-
-        preset = "medium"
-        preset_params = get_preset_params(preset)
-        alpha = preset_params["alpha"]
-        ratio = preset_params["ratio"]
-
-        result = await process_and_highlight(
-            file_name=file_stem,
-            pdf_file=pdf_bytes,
-            alpha=alpha,
-            ratio=ratio,
-            cache_dir=None,  # No file system cache - only use MongoDB
-        )
-
-        highlights = result.get("highlights", [])
-
-        # Step 3: Save to database
-        if document_id and highlights:
-            await save_skimming_highlights(
-                document_id=document_id,
-                file_name=pdf_path.name,
-                preset=preset,
-                alpha=alpha,
-                ratio=ratio,
-                highlights=highlights,
-            )
-            print(
-                f"[SKIMMING] Saved {len(highlights)} highlights to database for document {document_id}"
-            )
-
-        elapsed = time.time() - start_time
-        print(
-            f"[SKIMMING] ✅ Processed skimming for {pdf_path.name} "
-            f"({len(highlights)} highlights) in {elapsed:.2f}s"
-        )
-
-        # Update document status to ready
-        if document_id:
-            await _update_document_safe(
-                document_id,
-                {
-                    "skimming_status": "ready",
-                    "skimming_updated_at": datetime.utcnow(),
-                },
-            )
-            # Notify via status aggregator (internal architecture)
-            print(f"[WebSocket] 📤 [SKIMMING] Notifying skimming task status for document {document_id}")
-            await notify_task_status(
-                document_id=document_id,
-                task_name="skimming",
-                status_data={
-                    "status": "ready",
-                    "skimming_ready": True,
-                    "updated_at": datetime.utcnow().isoformat(),
-                },
-            )
-            print(f"[WebSocket] ✅ [SKIMMING] Notified skimming task status for document {document_id}")
-
-        return {
-            "status": "success",
-            "highlight_count": len(highlights),
-            "elapsed": elapsed,
-        }
-
-    except Exception as exc:
-        elapsed = time.time() - start_time
-        print(
-            f"[SKIMMING] ❌ Failed to process skimming for {pdf_path.name} "
-            f"(took {elapsed:.2f}s): {exc}"
-        )
-        import traceback
-
-        print(f"[SKIMMING] Traceback: {traceback.format_exc()}")
-
-        # Update document status to error
-        if document_id:
-            await _update_document_safe(
-                document_id,
-                {
-                    "skimming_status": "error",
-                    "skimming_error": str(exc),
-                },
-            )
-            # Notify via status aggregator (internal architecture)
-            await notify_task_status(
-                document_id=document_id,
-                task_name="skimming",
-                status_data={
-                    "status": "error",
-                    "error": str(exc),
-                    "updated_at": datetime.utcnow().isoformat(),
-                },
-            )
-            print(f"[SKIMMING] ❌ Notified skimming task error for {document_id}")
-
-        return {
-            "status": "error",
-            "error": str(exc),
-            "elapsed": elapsed,
-        }
-
-
-async def _process_saved_pdfs(
-    saved_paths: List[Path],
-    *,
-    document_map: Optional[Dict[str, str]] = None,
-    job_id: Optional[str] = None,
-    user_id: Optional[str] = None,
-) -> Dict[str, Any]:
-    """
-    Main orchestrator for PDF processing.
-    Launches all processing tasks in parallel for each PDF.
-
-    For each PDF, runs these tasks concurrently:
-    1. Parse, chunk, embed, and index (main processing)
-    2. Generate summary (independent)
-    3. Extract references (independent)
-    4. Process skimming highlights (independent)
-
-    All four tasks run in parallel and don't block each other.
-    """
-    if not saved_paths:
-        payload = {"status": "ok", "count": 0, "results": []}
-        if job_id:
-            _update_pdf_job(job_id, status="completed", result=payload)
-        return payload
-
-    _PARSE_CANCEL_FLAG.clear()
-
-    parse_results: List[Dict[str, Any]] = []
-    document_updates: Dict[str, Dict[str, Any]] = {}
-    all_document_ids = set(document_map.values()) if document_map else set()
-    document_owner_cache: Dict[str, Optional[str]] = {}
-
-    try:
-        for index, pdf_path in enumerate(saved_paths, start=1):
-            if _PARSE_CANCEL_FLAG.is_set():
-                raise RuntimeError("Operation was cancelled")
-
-            # Lock management
-            pdf_key = str(pdf_path.resolve())
-            with _PARSING_LOCK:
-                if pdf_key not in _PARSING_FILES:
-                    _PARSING_FILES[pdf_key] = threading.Lock()
-                file_lock = _PARSING_FILES[pdf_key]
-
-            acquired = file_lock.acquire(blocking=False)
-            if not acquired:
-                print(
-                    f"[PDF] ⏳ {pdf_path.name} is already being parsed, waiting briefly..."
-                )
-                for _ in range(10):
-                    await asyncio.sleep(0.1)
-                    if file_lock.acquire(blocking=False):
-                        acquired = True
-                        break
-                if not acquired:
-                    print(
-                        f"[PDF] ⚠️ {pdf_path.name} is still being parsed elsewhere, skipping duplicate"
-                    )
-                    continue
-
-            temp_output = Path(tempfile.mkdtemp(prefix=f"parsed_{pdf_path.stem}_"))
-
-            try:
-                print(f"[PDF] [{index}/{len(saved_paths)}] Processing {pdf_path.name}")
-
-                document_id = _resolve_document_id(document_map, pdf_path)
-                if document_id:
-                    all_document_ids.add(document_id)
-
-                    # Set initial status for all tasks
-                    await _update_document_safe(
-                        document_id,
-                        {
-                            "status": "processing",
-                            "embedding_status": "processing",
-                            "summary_status": "processing",
-                            "reference_status": "processing",
-                            "skimming_status": "processing",
-                        },
-                    )
-
-                # Launch all three tasks in parallel - they don't block each other
-                print(f"[PDF] 🚀 Launching parallel tasks for {pdf_path.name}...")
-
-                parse_task = asyncio.create_task(
-                    _parse_and_chunk_pdf(
-                        pdf_path=pdf_path,
-                        temp_output=temp_output,
-                        document_id=document_id,
-                        user_id=user_id,
-                        document_owner_cache=document_owner_cache,
-                    )
-                )
-
-                summary_task = asyncio.create_task(
-                    _process_summary(pdf_path, document_id)
-                )
-
-                reference_task = asyncio.create_task(
-                    _process_references(pdf_path, document_id)
-                )
-
-                skimming_task = asyncio.create_task(
-                    _process_skimming(pdf_path, document_id)
-                )
-
-                # Wait for all tasks to complete (don't fail if one fails)
-                all_results = await asyncio.gather(
-                    parse_task,
-                    summary_task,
-                    reference_task,
-                    skimming_task,
-                    return_exceptions=True,
-                )
-
-                # Extract results
-                parse_result = (
-                    all_results[0]
-                    if not isinstance(all_results[0], Exception)
-                    else {"status": "error", "error": str(all_results[0])}
-                )
-                summary_result = (
-                    all_results[1]
-                    if not isinstance(all_results[1], Exception)
-                    else {"status": "error", "error": str(all_results[1])}
-                )
-                reference_result = (
-                    all_results[2]
-                    if not isinstance(all_results[2], Exception)
-                    else {"status": "error", "error": str(all_results[2])}
-                )
-                skimming_result = (
-                    all_results[3]
-                    if not isinstance(all_results[3], Exception)
-                    else {"status": "error", "error": str(all_results[3])}
-                )
-
-                # Log results for each task
-                if isinstance(parse_result, dict) and "chunks" in parse_result:
-                    chunks = parse_result["chunks"]
-                    metadata = parse_result["metadata"]
-                    result = parse_result["result"]
-
-                    print(
-                        f"[PDF] ✅ Parse/chunk/embed/index completed for {pdf_path.name} "
-                        f"({len(chunks)} chunks, {parse_result.get('embedding_count', 0)} embeddings)"
-                    )
-
-                    # Update document with main processing results
-                    if document_id:
-                        fallback_title = pdf_path.stem
-                        resolved_title = metadata.get("title") or fallback_title
-                        if not str(resolved_title).strip():
-                            resolved_title = fallback_title
-
-                        keywords_value = metadata.get("keywords")
-                        if isinstance(keywords_value, str):
-                            keywords_list = [
-                                k.strip()
-                                for k in re.split(r"[;,]", keywords_value)
-                                if k.strip()
-                            ]
-                        elif isinstance(keywords_value, list):
-                            keywords_list = [
-                                str(k).strip() for k in keywords_value if str(k).strip()
-                            ]
-                        else:
-                            keywords_list = []
-
-                        total_pages = (
-                            metadata.get("total_pages") or result.get("num_pages") or 0
-                        )
-
-                        await _update_document_safe(
-                            document_id,
-                            {
-                                "status": "ready",
-                                "num_pages": total_pages,
-                                "total_pages": total_pages,
-                                "title": resolved_title,
-                                "author": metadata.get("author") or "",
-                                "subject": metadata.get("subject") or "",
-                                "keywords": keywords_list,
-                                "chunk_count": len(chunks),
-                                "metadata": metadata,
-                            },
-                        )
-                else:
-                    print(
-                        f"[PDF] ❌ Parse/chunk/embed/index failed for {pdf_path.name}: "
-                        f"{parse_result.get('error', 'Unknown error')}"
-                    )
-                    result = {}
-                    metadata = {}
-                    chunks = []
-
-                if summary_result.get("status") == "success":
-                    print(
-                        f"[PDF] ✅ Summary completed for {pdf_path.name} "
-                        f"({summary_result.get('section_count', 0)} sections)"
-                    )
-                else:
-                    print(
-                        f"[PDF] ⚠️ Summary failed for {pdf_path.name}: "
-                        f"{summary_result.get('error', 'Unknown error')}"
-                    )
-
-                if reference_result.get("status") == "success":
-                    print(
-                        f"[PDF] ✅ References completed for {pdf_path.name} "
-                        f"({reference_result.get('reference_count', 0)} references)"
-                    )
-                else:
-                    print(
-                        f"[PDF] ⚠️ References failed for {pdf_path.name}: "
-                        f"{reference_result.get('error', 'Unknown error')}"
-                    )
-
-                if skimming_result.get("status") == "success":
-                    print(
-                        f"[PDF] ✅ Skimming completed for {pdf_path.name} "
-                        f"({skimming_result.get('highlight_count', 0)} highlights)"
-                    )
-                else:
-                    print(
-                        f"[PDF] ⚠️ Skimming failed for {pdf_path.name}: "
-                        f"{skimming_result.get('error', 'Unknown error')}"
-                    )
-
-                print(
-                    f"[PDF] ✅ COMPLETED all processing for {pdf_path.name} "
-                    f"(PDF {index}/{len(saved_paths)})"
-                )
-
-                parse_results.append(
-                    {
-                        "pdf": str(pdf_path),
-                        "outputs": (
-                            result
-                            if isinstance(parse_result, dict)
-                            and "result" in parse_result
-                            else {}
-                        ),
-                        "document_id": document_id,
-                        "timings": (
-                            parse_result.get("timings", {})
-                            if isinstance(parse_result, dict)
-                            else {}
-                        ),
-                        "embedding_count": (
-                            parse_result.get("embedding_count", 0)
-                            if isinstance(parse_result, dict)
-                            else 0
-                        ),
-                        "summary_result": summary_result,
-                        "reference_result": reference_result,
-                        "skimming_result": skimming_result,
-                    }
-                )
-
-            finally:
-                shutil.rmtree(temp_output, ignore_errors=True)
-                file_lock.release()
-                with _PARSING_LOCK:
-                    if (
-                        pdf_key in _PARSING_FILES
-                        and not _PARSING_FILES[pdf_key].locked()
-                    ):
-                        del _PARSING_FILES[pdf_key]
-
-        if _PARSE_CANCEL_FLAG.is_set():
-            raise RuntimeError("Operation was cancelled")
-
-        payload = {
-            "status": "ok",
-            "count": len(parse_results),
-            "results": parse_results,
-        }
-        if job_id:
-            _update_pdf_job(job_id, status="completed", result=payload)
-        return payload
-
-    except RuntimeError as exc:
-        if "cancelled" in str(exc).lower():
-            if job_id:
-                _update_pdf_job(job_id, status="cancelled", error=str(exc))
-            for doc_id in all_document_ids:
-                await _update_document_safe(doc_id, {"status": "cancelled"})
-            return {
-                "status": "cancelled",
-                "message": str(exc),
-                "count": len(parse_results),
-                "results": parse_results,
-            }
-        if job_id:
-            _update_pdf_job(job_id, status="failed", error=str(exc))
-        for doc_id in all_document_ids:
-            await _update_document_safe(doc_id, {"status": "error"})
-        raise
-
-
-async def _run_pdf_job(
-    saved_paths: List[Path],
-    document_map: Optional[Dict[str, str]],
-    job_id: str,
-    user_id: Optional[str],
-) -> None:
-    try:
-        _update_pdf_job(job_id, status="running")
-        await _process_saved_pdfs(
-            saved_paths,
-            document_map=document_map,
-            job_id=job_id,
-            user_id=user_id,
-        )
-    except Exception as exc:
-        # _process_saved_pdfs already updates job status; just log to avoid warnings
-        print(f"[PDF] ⚠️ Background job {job_id} failed: {exc}")
-
-
-# Set cancel flag in pipeline module so it can check during build
-set_cancel_flag(_PARSE_CANCEL_FLAG)
-# Set cancel flag in parser module so it can check during parsing
-set_parse_cancel_flag(_PARSE_CANCEL_FLAG)
-
-
-# @router.post("/upload-pdf/")
-# async def upload_pdf(file: UploadFile = File(...)):
-#     if not file.filename.endswith(".pdf"):
-#         raise HTTPException(status_code=400, detail="Only PDF files are allowed")
-
-#     # Save the uploaded PDF temporarily
-#     temp_dir = Path(tempfile.mkdtemp())
-#     temp_file = temp_dir / file.filename
-
-#     with temp_file.open("wb") as f:
-#         shutil.copyfileobj(file.file, f)
-
-#     # ✅ Return the same PDF file back as response
-#     return FileResponse(
-#         path=temp_file, filename=file.filename, media_type="application/pdf"
-#     )
-
-
-@router.post("/upload-and-parse/")
-async def upload_and_parse_pdf(file: UploadFile = File(...)):
-    temp_dir = Path(tempfile.mkdtemp())
-    input_pdf_path = temp_dir / file.filename
-
-    with input_pdf_path.open("wb") as f:
-        shutil.copyfileobj(file.file, f)
-
-    try:
-        size = input_pdf_path.stat().st_size
-    except Exception:
-        size = -1
-    print(
-        f"[PDF] Received upload: name={file.filename}, size={size} bytes, temp={input_pdf_path}"
-    )
-
-    try:
-        payload = await _process_saved_pdfs([input_pdf_path], user_id=None)
-        return payload
-    finally:
-        try:
-            shutil.rmtree(temp_dir)
-        except Exception:
-            pass
-
-
-@router.get("/status")
-async def qa_status(
-    pdf_name: Optional[str] = Query(None, description="PDF name to check status for"),
-    document_key: Optional[str] = Query(
-        None, description="Document key to check status for"
-    ),
-    document_id: Optional[str] = Query(
-        None, description="Document ID to check status for"
-    ),
-):
-    """Return readiness status for QA pipeline by checking database instead of cache."""
-    try:
-        status = await pipeline_status(pdf_name=pdf_name, document_id=document_id)
-        # Status logging is handled in pipeline.py
-        return status
-    except Exception as e:
-        print(f"[STATUS] Error getting pipeline status: {e}")
-        import traceback
-
-        print(f"[STATUS] Traceback: {traceback.format_exc()}")
-        return {"building": False, "ready": False, "error": str(e)}
-
-
-@router.get("/references")
-async def get_references():
-    """Extract and return references from the parsed PDF with clickable links."""
-    try:
-        # Get pipeline to access parsed data
-        pipeline = await get_pipeline()
-        if not pipeline or not pipeline.config:
-            return {"status": "empty", "references": []}
-
-        # Try to load cached references first
-        cfg = PipelineConfig()
-        data_dir = Path(cfg.data_dir)
-        cache_file = data_dir / "references_cache.json"
-
-        # Check if we have cached references
-        if cache_file.exists():
-            print(f"[REFERENCES] Loading cached references from {cache_file}")
-            with open(cache_file, "r", encoding="utf-8") as f:
-                cached_data = json.load(f)
-                return {
-                    "status": "ok",
-                    "references": cached_data.get("references", []),
-                    "count": len(cached_data.get("references", [])),
-                }
-
-        # If not cached, parse from markdown
-        # Get markdown file path from pipeline artifacts
-        if not pipeline.artifacts or not pipeline.artifacts.chunks:
-            print("[REFERENCES] No chunks available yet, cannot extract references")
-            return {"status": "empty", "references": []}
-
-        # Find markdown file from data_dir
-        # Look for markdown files in data_dir
-        md_files = list(data_dir.glob("**/*-embedded.md"))
-        if not md_files:
-            md_files = list(data_dir.glob("**/*.md"))
-
-        if not md_files:
-            print("[REFERENCES] No markdown file found")
-            return {"status": "empty", "references": []}
-
-        # Use the most recent markdown file
-        md_file = max(md_files, key=lambda p: p.stat().st_mtime)
-        print(f"[REFERENCES] Reading markdown from {md_file}")
-
-        with open(md_file, "r", encoding="utf-8") as f:
-            markdown_content = f.read()
-
-        # Extract references section
-        from paperreader.services.parser.pdf_parser_pymupdf import (
-            extract_references_section,
-        )
-
-        references_text = extract_references_section(markdown_content)
-
-        if not references_text:
-            print("[REFERENCES] No references section found in markdown")
-            return {"status": "empty", "references": []}
-
-        print(f"[REFERENCES] Found references section ({len(references_text)} chars)")
-
-        # Parse references
-        references = parse_references(references_text)
-        print(f"[REFERENCES] Parsed {len(references)} references")
-
-        # Generate links for each reference
-        for ref in references:
-            update_reference_link(ref)
-
-        # Convert to dict for JSON serialization
-        references_dict = [ref.to_dict() for ref in references]
-
-        # Cache the results
-        cache_data = {"references": references_dict, "cached_at": time.time()}
-        with open(cache_file, "w", encoding="utf-8") as f:
-            json.dump(cache_data, f, indent=2)
-
-        print(f"[REFERENCES] Cached {len(references_dict)} references")
-
-        return {
-            "status": "ok",
-            "references": references_dict,
-            "count": len(references_dict),
-        }
-
-    except Exception as e:
-        print(f"[REFERENCES] Error getting references: {e}")
-        import traceback
-
-        print(f"[REFERENCES] Traceback: {traceback.format_exc()}")
-        return {"status": "error", "error": str(e), "references": []}
-
-
-@router.post("/save-and-parse/")
-async def save_and_parse_pdfs(
-    files: list[UploadFile] = File(...),
-    wait: bool = Query(False, description="Wait for processing to finish"),
-    document_id: Optional[str] = Header(default=None, alias="X-Document-Id"),
-    user_id_header: Optional[str] = Header(default=None, alias="X-User-Id"),
-):
-    """Accept multiple PDFs, persist them, and trigger asynchronous parsing."""
-    if not files:
-        raise HTTPException(status_code=400, detail="No files uploaded")
-
-    cfg = PipelineConfig()
-    data_dir = Path(cfg.data_dir)
-    uploads_dir = data_dir / "uploads"
-    data_dir.mkdir(parents=True, exist_ok=True)
-    uploads_dir.mkdir(parents=True, exist_ok=True)
-
-    saved_paths: List[Path] = []
-    for upload in files:
-        if not upload.filename.lower().endswith(".pdf"):
-            continue
-        target = uploads_dir / upload.filename
-        try:
-            with target.open("wb") as out:
-                shutil.copyfileobj(upload.file, out)
-            saved_paths.append(target)
-            print(f"[PDF] Saved uploaded PDF: {target}")
-        except Exception as exc:
-            print(f"[PDF] Failed to save {upload.filename}: {exc}")
-
-    if not saved_paths:
-        raise HTTPException(status_code=400, detail="No valid PDF files uploaded")
-
-    document_map: Dict[str, str] = {}
-    if document_id and saved_paths:
-        first_path = saved_paths[0]
-        document_map[first_path.name] = document_id
-        document_map[first_path.stem] = document_id
-
-    if wait:
-        return await _process_saved_pdfs(
-            saved_paths,
-            document_map=document_map or None,
-            user_id=user_id_header,
-        )
-
-    job_id = _register_pdf_job(
-        {"files": [str(p) for p in saved_paths], "count": len(saved_paths)}
-    )
-    asyncio.create_task(
-        _run_pdf_job(saved_paths, document_map or None, job_id, user_id_header)
-    )
-    return {"status": "queued", "jobId": job_id, "count": len(saved_paths)}
-
-
-@router.get("/jobs/{job_id}")
-async def get_pdf_job(job_id: str):
-    job = _get_pdf_job(job_id)
-    if not job:
-        raise HTTPException(status_code=404, detail="Job not found")
-    return job
-
-
-@router.post("/parse-uploads-folder/")
-async def parse_uploads_folder():
-    """Parse all PDFs currently in the uploads folder and rebuild the pipeline.
-
-    Useful when PDFs were copied in manually or after container restart.
-    """
-    cfg = PipelineConfig()
-    data_dir = Path(cfg.data_dir)
-    uploads_dir = data_dir / "uploads"
-
-    if not uploads_dir.exists():
-        raise HTTPException(
-            status_code=404, detail=f"Uploads folder not found: {uploads_dir}"
-        )
-
-    pdf_paths = [p for p in uploads_dir.glob("*.pdf") if p.is_file()]
-    if not pdf_paths:
-        return {
-            "status": "ok",
-            "count": 0,
-            "results": [],
-            "message": "No PDFs in uploads folder",
-        }
-
-    print(f"[PDF] Parsing {len(pdf_paths)} existing PDF(s) from uploads folder...")
-    result = await _process_saved_pdfs(pdf_paths, user_id=None)
-
-    # Ensure QA pipeline reflects latest parsed results
-    try:
-        rebuild_start = time.time()
-        await rebuild_pipeline(cfg, lazy_store=False)
-        rebuild_elapsed = time.time() - rebuild_start
-        print(
-            f"[PDF] ✅ Pipeline rebuilt after parsing uploads (elapsed={rebuild_elapsed:.2f}s)"
-        )
-    except RuntimeError as exc:
-        print(
-            f"[PDF] ⚠️ Pipeline rebuild cancelled or failed (will rebuild on demand): {exc}"
-        )
-    except Exception as exc:
-        print(f"[PDF] ⚠️ Pipeline rebuild failed (will rebuild on demand): {exc}")
-
-    return result
-
-
-@router.delete("/clear-output/")
-async def clear_parser_output():
-    """Clear all files in the parser output directory and reset pipeline cache.
-
-    This is called when the page reloads to:
-    - Cancel any ongoing parse/embed/chunk operations
-    - Clear old PDF files to avoid noise
-    - Reset pipeline cache so it rebuilds fresh
-
-    IMPORTANT: Files are deleted IMMEDIATELY before setting cancel flag to ensure
-    output is cleared even if operations are in progress.
-    """
-    try:
-        cfg = PipelineConfig()
-        data_dir = Path(cfg.data_dir)
-
-        # CRITICAL: Delete files FIRST, before setting cancel flag
-        # This ensures output is cleared immediately, even if operations are running
-        deleted_count = 0
-        if data_dir.exists():
-            print("[PDF] ⚠️ CLEAR OUTPUT REQUESTED - Deleting files immediately...")
-            # Remove all files and subdirectories in the output directory
-            for item in data_dir.iterdir():
-                try:
-                    if item.is_file():
-                        item.unlink()
-                        deleted_count += 1
-                    elif item.is_dir():
-                        shutil.rmtree(item)
-                        deleted_count += 1  # Count directory as one deletion
-                except Exception as e:
-                    print(f"[PDF] Failed to delete {item}: {e}")
-                    continue
-            print(
-                f"[PDF] ✅ Deleted {deleted_count} items from output directory immediately"
-            )
-        else:
-            print("[PDF] Output directory does not exist, nothing to delete")
-
-        # Now set cancel flag to stop any ongoing operations
-        print("[PDF] Setting cancel flag to stop ongoing6 operations...")
-        _PARSE_CANCEL_FLAG.set()
-        print("[PDF] ✅ Cancel flag set - ongoing parse operations will be stopped")
-
-        # Reset pipeline cache to cancel any ongoing build operations
-        # NOTE: This only clears pipeline cache (chunks, embeddings), NOT the model itself
-        # Model (Visualized_BGE) is a singleton in memory and is NOT affected by this
-        print(
-            "[PDF] Resetting pipeline cache to cancel ongoing embed/chunk operations..."
-        )
-        print(
-            "[PDF] ⚠️ NOTE: Model (Visualized_BGE) in memory is NOT cleared - it remains loaded and ready"
-        )
-        reset_pipeline_state(str(data_dir))
-        print("[PDF] ✅ Pipeline cache reset - ongoing builds will be cancelled")
-        print(
-            "[PDF] ✅ Model instance preserved (singleton in memory, not affected by cache reset)"
-        )
-
-        print(f"[PDF] Pipeline cache reset and output cleared - ready for new uploads")
-
-        # Reset cancel flag after clearing (ready for new operations)
-        _PARSE_CANCEL_FLAG.clear()
-        print("[PDF] ✅ Cancel flag reset - ready for new parse operations")
-
-        return {
-            "status": "ok",
-            "message": f"Cleared {deleted_count} items from output directory and reset pipeline cache",
-            "deleted_count": deleted_count,
-        }
-    except Exception as e:
-        print(f"[PDF] Error clearing parser output: {e}")
-        import traceback
-
-        print(f"[PDF] Traceback: {traceback.format_exc()}")
-        raise HTTPException(
-            status_code=500, detail=f"Failed to clear output directory: {str(e)}"
-        )
-
-
-@router.post("/extract-references/")
-async def extract_references(
-    file: UploadFile = File(...),
-    document_id: Optional[str] = Query(
-        None, description="Document ID to associate references with"
-    ),
-):
-    """
-    Extract references from a PDF using GROBID.
-
-    Returns structured reference data including:
-    - Bibliographic information (title, authors, venue, year, etc.)
-    - Citation markers in the document with their locations
-    - Bounding boxes for both references and citations
-    """
-    if not file.filename.lower().endswith(".pdf"):
-        raise HTTPException(status_code=400, detail="Only PDF files are allowed")
-
-    temp_dir = Path(tempfile.mkdtemp(prefix="ref_extract_"))
-    pdf_path = temp_dir / file.filename
-    xml_path = temp_dir / f"{file.filename}.tei.xml"
-
-    try:
-        # Save uploaded PDF
-        with pdf_path.open("wb") as f:
-            shutil.copyfileobj(file.file, f)
-
-        print(f"[REFERENCES] Processing {file.filename} for reference extraction...")
-
-        # Step 1: Send PDF to GROBID for processing
-        grobid_client = GrobidClient()
-        xml_content = await asyncio.to_thread(
-            grobid_client.process_pdf, pdf_path, include_coords=True
-        )
-
-        # Save TEI XML for debugging
-        with xml_path.open("w", encoding="utf-8") as f:
-            f.write(xml_content)
-        print(f"[REFERENCES] Saved TEI XML to {xml_path}")
-
-        # Step 2: Extract references from TEI XML
-        extractor = ReferenceExtractorService(xml_content)
-        references = extractor.extract_references()
-
-        print(
-            f"[REFERENCES] Extracted {len(references)} references from {file.filename}"
-        )
-
-        # Convert to dict for JSON response
-        references_dict = [ref.to_dict() for ref in references]
-
-        # Step 3: Save to cache if document_id provided
-        if document_id:
-            cfg = PipelineConfig()
-            cache_dir = Path(cfg.data_dir) / "references_cache"
-            cache_dir.mkdir(parents=True, exist_ok=True)
-
-            cache_file = cache_dir / f"{document_id}_references.json"
-            cache_data = {
-                "document_id": document_id,
-                "filename": file.filename,
-                "references": references_dict,
-                "cached_at": datetime.utcnow().isoformat(),
-                "count": len(references_dict),
-            }
-
-            with cache_file.open("w", encoding="utf-8") as f:
-                json.dump(cache_data, f, indent=2, ensure_ascii=False)
-
-            print(f"[REFERENCES] Cached references to {cache_file}")
-
-        return {
-            "status": "ok",
-            "filename": file.filename,
-            "document_id": document_id,
-            "references": references_dict,
-            "count": len(references_dict),
-        }
-
-    except Exception as e:
-        print(f"[REFERENCES] Error extracting references: {e}")
-        import traceback
-
-        print(f"[REFERENCES] Traceback: {traceback.format_exc()}")
-        raise HTTPException(
-            status_code=500, detail=f"Failed to extract references: {str(e)}"
-        )
-    finally:
-        # Cleanup temporary files
-        try:
-            shutil.rmtree(temp_dir, ignore_errors=True)
-        except Exception as e:
-            print(f"[REFERENCES] Failed to cleanup temp dir: {e}")
-        # Cleanup temporary files
-        try:
-            shutil.rmtree(temp_dir, ignore_errors=True)
-        except Exception as e:
-            print(f"[REFERENCES] Failed to cleanup temp dir: {e}")
->>>>>>> 5cc09ceb
+import asyncio
+import hashlib
+import json
+import mimetypes
+import os
+import re
+import shutil
+import tempfile
+import threading
+import time
+import traceback
+import uuid
+from datetime import datetime
+from pathlib import Path
+from typing import Any, Dict, List, Optional
+
+from fastapi import (
+    APIRouter,
+    File,
+    Header,
+    HTTPException,
+    Query,
+    UploadFile,
+    WebSocket,
+    WebSocketDisconnect,
+)
+from fastapi.responses import FileResponse, StreamingResponse
+from paperreader.api.summary_routes import (
+    _extract_sections_from_pdf,
+    _fill_summary_template,
+    _generate_summary_template,
+)
+from paperreader.models.reference import (
+    BoundingBoxSchema,
+    CitationMentionSchema,
+    ReferenceCreate,
+)
+from paperreader.services.documents.chunk_repository import replace_document_chunks
+from paperreader.services.documents.minio_client import upload_bytes
+from paperreader.services.documents.repository import (
+    get_document_by_id,
+    to_object_id,
+    update_document,
+    update_document_status,
+)
+from paperreader.services.documents.summary_repository import upsert_summary
+from paperreader.services.parser.grobid_client import GrobidClient
+from paperreader.services.parser.pdf_parser import parse_pdf_with_pymupdf
+from paperreader.services.parser.pdf_parser_pymupdf import set_parse_cancel_flag
+from paperreader.services.parser.reference_extractor import ReferenceExtractorService
+from paperreader.services.qa.chunking import split_markdown_into_chunks
+from paperreader.services.qa.config import PipelineConfig
+from paperreader.services.qa.elasticsearch_client import index_chunks
+from paperreader.services.qa.embeddings import get_embedder
+from paperreader.services.qa.pipeline import (
+    get_pipeline,
+    pipeline_status,
+    rebuild_pipeline,
+    reset_pipeline_state,
+    set_cancel_flag,
+)
+from paperreader.services.references import parse_references, update_reference_link
+from paperreader.services.websocket.task_events import notify_task_status
+
+router = APIRouter()
+
+# MinIO bucket configuration
+MINIO_BUCKET = os.getenv("MINIO_BUCKET", "pdf-documents")
+
+# Directory for persisting debug markdown
+DEBUG_CHUNKING_DIR = Path(__file__).resolve().parent.parent.parent / "debug_chunking"
+
+# Global cancel flag to stop ongoing parse/embed/chunk operations
+_PARSE_CANCEL_FLAG = threading.Event()
+
+# Track files currently being parsed to avoid duplicate parsing
+_PARSING_FILES: dict[str, threading.Lock] = {}  # Key: file path, Value: lock
+_PARSING_LOCK = threading.Lock()  # Lock for _PARSING_FILES dict
+
+# Simple in-memory job registry to track asynchronous PDF processing jobs
+_PDF_JOBS: Dict[str, Dict[str, Any]] = {}
+_PDF_JOBS_LOCK = threading.Lock()
+
+
+def _register_pdf_job(meta: Dict[str, Any]) -> str:
+    job_id = str(uuid.uuid4())
+    with _PDF_JOBS_LOCK:
+        _PDF_JOBS[job_id] = {
+            "status": "queued",
+            "created_at": time.time(),
+            **meta,
+        }
+    return job_id
+
+
+def _update_pdf_job(job_id: str, **updates: Any) -> None:
+    with _PDF_JOBS_LOCK:
+        job = _PDF_JOBS.get(job_id)
+        if not job:
+            return
+        job.update(**updates)
+
+
+def _get_pdf_job(job_id: str) -> Optional[Dict[str, Any]]:
+    with _PDF_JOBS_LOCK:
+        job = _PDF_JOBS.get(job_id)
+        if not job:
+            return None
+        return job.copy()
+
+
+async def _update_document_safe(
+    document_id: Optional[str], updates: Dict[str, Any]
+) -> None:
+    if not document_id:
+        return
+    object_id = to_object_id(document_id)
+    if not object_id:
+        return
+    await update_document(object_id, updates)
+
+
+def _resolve_document_id(
+    mapping: Optional[Dict[str, str]], pdf_path: Path
+) -> Optional[str]:
+    if not mapping:
+        return None
+    candidates = [pdf_path.name, pdf_path.stem]
+    for key in candidates:
+        if key in mapping:
+            return mapping[key]
+    return None
+
+
+async def _parse_and_chunk_pdf(
+    pdf_path: Path,
+    temp_output: Path,
+    document_id: Optional[str],
+    user_id: Optional[str],
+    document_owner_cache: Dict[str, Optional[str]],
+) -> Dict[str, Any]:
+    """
+    Complete PDF processing pipeline: Parse, chunk, embed, and index.
+    This function handles ALL critical path operations to make document ready.
+
+    Steps:
+    1. Parse PDF with PyMuPDF
+    2. Upload assets (images, tables) to MinIO
+    3. Create chunks from markdown
+    4. Save chunks to MongoDB
+    5. Generate embeddings
+    6. Index to Elasticsearch
+
+    Returns:
+        Dict containing:
+        - chunks: List of processed chunks
+        - metadata: PDF metadata
+        - doc_key: Document key
+        - result: Parse result with assets
+        - embedding_count: Number of embeddings generated
+        - elapsed: Total processing time
+    """
+    print(f"[PDF] 🔍 Starting complete PDF processing for {pdf_path.name}...")
+    start_time = time.time()
+
+    # Step 1: Parse PDF
+    parse_start = time.time()
+    result = await asyncio.to_thread(parse_pdf_with_pymupdf, pdf_path, temp_output)
+    parse_elapsed = time.time() - parse_start
+    print(
+        f"[PDF] ✅ Parse completed for {pdf_path.name} in {parse_elapsed:.2f}s "
+        f"(images={len(result.get('image_files') or [])}, "
+        f"tables={len(result.get('table_files') or [])})"
+    )
+
+    if _PARSE_CANCEL_FLAG.is_set():
+        raise RuntimeError("Operation was cancelled")
+
+    markdown_content = result.get("markdown_content")
+    if not markdown_content:
+        raise ValueError(f"Missing markdown content for {pdf_path.name}")
+
+    metadata = result.get("metadata") or {}
+    metadata.setdefault("total_pages", result.get("num_pages") or 0)
+    result["metadata"] = metadata
+
+    doc_key = pdf_path.stem
+    owner_user_id = user_id
+
+    # Get document owner
+    if document_id:
+        cached_owner = document_owner_cache.get(document_id)
+        if cached_owner is None and document_id not in document_owner_cache:
+            owner_object_id = to_object_id(document_id)
+            if owner_object_id:
+                try:
+                    doc_record = await get_document_by_id(owner_object_id)
+                    cached_owner = doc_record.get("user_id") if doc_record else None
+                except Exception as exc:
+                    print(
+                        f"[PDF] ⚠️ Failed to load document {document_id} for user lookup: {exc}"
+                    )
+                    cached_owner = None
+            else:
+                cached_owner = None
+            document_owner_cache[document_id] = cached_owner
+        owner_user_id = document_owner_cache.get(document_id, owner_user_id)
+
+    # Step 2: Upload assets to MinIO
+    asset_identifier = document_id or doc_key
+    if owner_user_id:
+        asset_base_prefix = f"{owner_user_id}/document/{asset_identifier}/"
+    else:
+        asset_base_prefix = f"shared/document/{asset_identifier}/"
+    asset_prefix = asset_base_prefix.rstrip("/") + "/"
+
+    # Process images
+    image_lookup: Dict[str, Dict[str, Any]] = {}
+    for image_meta in result.get("image_files") or []:
+        rel_path = image_meta.get("relative_path") or image_meta.get("filename") or ""
+        rel_path = rel_path.replace("\\", "/").lstrip("./")
+        if not rel_path:
+            continue
+
+        src_path = Path(image_meta.get("local_path") or "")
+        if not src_path.exists():
+            continue
+
+        object_name = f"{asset_prefix}{rel_path}"
+        mime_type, _ = mimetypes.guess_type(src_path.name)
+        try:
+            await upload_bytes(
+                MINIO_BUCKET,
+                object_name,
+                src_path.read_bytes(),
+                mime_type or "image/png",
+            )
+        except Exception as exc:
+            print(f"[PDF] ⚠️ Failed to upload image {src_path} to Minio: {exc}")
+            continue
+
+        image_lookup[rel_path] = {
+            "relative_path": rel_path,
+            "object_name": object_name,
+            "bucket": MINIO_BUCKET,
+            "page": image_meta.get("page"),
+            "position": image_meta.get("position"),
+            "caption": image_meta.get("caption"),
+            "figure_id": image_meta.get("image_id") or image_meta.get("figure_id"),
+            "local_path": str(src_path),
+        }
+
+    # Process tables
+    table_lookup: Dict[str, Dict[str, Any]] = {}
+    for table_meta in result.get("table_files") or []:
+        rel_path = table_meta.get("relative_path") or table_meta.get("filename") or ""
+        rel_path = rel_path.replace("\\", "/").lstrip("./")
+        if not rel_path:
+            continue
+
+        src_path = Path(table_meta.get("local_path") or "")
+        if not src_path.exists():
+            continue
+
+        object_name = f"{asset_prefix}{rel_path}"
+        mime_type, _ = mimetypes.guess_type(src_path.name)
+        try:
+            await upload_bytes(
+                MINIO_BUCKET,
+                object_name,
+                src_path.read_bytes(),
+                mime_type or "text/csv",
+            )
+        except Exception as exc:
+            print(f"[PDF] ⚠️ Failed to upload table {src_path} to Minio: {exc}")
+            continue
+
+        table_lookup[rel_path] = {
+            "relative_path": rel_path,
+            "object_name": object_name,
+            "bucket": MINIO_BUCKET,
+            "preview": table_meta.get("preview"),
+            "label": table_meta.get("table_id"),
+            "local_path": str(src_path),
+        }
+
+    result["image_files"] = list(image_lookup.values())
+    result["table_files"] = list(table_lookup.values())
+    result["assets"] = {
+        "images": result["image_files"],
+        "tables": result["table_files"],
+    }
+
+    # Step 3: Save markdown for debugging
+    debug_md_path = DEBUG_CHUNKING_DIR / f"{doc_key}_chunking_debug.md"
+    debug_md_path.parent.mkdir(parents=True, exist_ok=True)
+    try:
+        with open(debug_md_path, "w", encoding="utf-8") as f:
+            f.write(markdown_content)
+        print(f"[PDF] 💾 Saved markdown for debugging: {debug_md_path}")
+    except Exception as exc:
+        print(f"[PDF] ⚠️ Failed to save debug markdown: {exc}")
+
+    # Step 4: Chunk the document
+    chunk_start = time.time()
+    chunks = await asyncio.to_thread(
+        split_markdown_into_chunks,
+        markdown_content,
+        doc_key,
+        str(pdf_path),
+        assets={"images": image_lookup, "tables": table_lookup},
+    )
+    chunk_elapsed = time.time() - chunk_start
+    print(
+        f"[PDF] ✅ Chunked {pdf_path.name} into {len(chunks)} chunks in {chunk_elapsed:.2f}s"
+    )
+
+    if not chunks:
+        raise ValueError(f"No chunks created for {pdf_path.name}")
+
+    # Step 5: Enrich chunks with asset references
+    for idx, chunk in enumerate(chunks):
+        chunk_id = hashlib.sha1(
+            f"{doc_key}:{idx}:{chunk.get('text', '')[:200]}".encode("utf-8")
+        ).hexdigest()
+        chunk["chunk_id"] = chunk_id
+        chunk["doc_key"] = doc_key
+        chunk["document_id"] = document_id
+
+        # Enrich images
+        enriched_images: List[Dict[str, Any]] = []
+        for img_meta in chunk.get("images") or []:
+            key = (img_meta.get("data") or "").replace("\\", "/").lstrip("./")
+            lookup = image_lookup.get(key) or image_lookup.get(
+                f"images/{Path(key).name}"
+            )
+            if lookup:
+                enriched_images.append(
+                    {
+                        "caption": lookup.get("caption") or img_meta.get("caption"),
+                        "figure_id": lookup.get("figure_id")
+                        or img_meta.get("figure_id"),
+                        "bucket": lookup.get("bucket"),
+                        "object_name": lookup.get("object_name"),
+                        "relative_path": lookup.get("relative_path"),
+                        "page": lookup.get("page"),
+                        "position": lookup.get("position"),
+                        "data": lookup.get("object_name"),
+                    }
+                )
+            else:
+                enriched_images.append(img_meta)
+        if enriched_images:
+            chunk["images"] = enriched_images
+        else:
+            chunk.pop("images", None)
+
+        # Enrich tables
+        enriched_tables: List[Dict[str, Any]] = []
+        for tbl_meta in chunk.get("tables") or []:
+            key = (
+                (tbl_meta.get("data") or tbl_meta.get("relative_path") or "")
+                .replace("\\", "/")
+                .lstrip("./")
+            )
+            lookup = table_lookup.get(key) or table_lookup.get(
+                f"tables/{Path(key).name}"
+            )
+            if lookup:
+                enriched_tables.append(
+                    {
+                        "label": lookup.get("label") or tbl_meta.get("label"),
+                        "bucket": lookup.get("bucket"),
+                        "object_name": lookup.get("object_name"),
+                        "relative_path": lookup.get("relative_path"),
+                        "data": lookup.get("object_name"),
+                        "preview": lookup.get("preview"),
+                    }
+                )
+            else:
+                enriched_tables.append(tbl_meta)
+        if enriched_tables:
+            chunk["tables"] = enriched_tables
+        else:
+            chunk.pop("tables", None)
+
+    # Step 6: Save chunks to MongoDB
+    print(f"[PDF] 💾 Saving {len(chunks)} chunks to MongoDB for {pdf_path.name}...")
+    mongo_start = time.time()
+    await replace_document_chunks(
+        document_id=document_id,
+        chunks=chunks,
+    )
+    mongo_elapsed = time.time() - mongo_start
+    print(
+        f"[PDF] ✅ Saved {len(chunks)} chunks to MongoDB in {mongo_elapsed:.2f}s for {pdf_path.name}"
+    )
+
+    # Step 7: Generate embeddings
+    print(
+        f"[PDF] 🔢 Generating embeddings for {len(chunks)} chunks for {pdf_path.name}..."
+    )
+    embed_start = time.time()
+    embedder = get_embedder(None)
+
+    try:
+        chunk_embeddings = await asyncio.to_thread(
+            embedder.embed_chunks,
+            chunks,
+            doc_key,
+        )
+        embed_elapsed = time.time() - embed_start
+        print(
+            f"[PDF] ✅ Generated {len(chunk_embeddings)} embeddings in {embed_elapsed:.2f}s for {pdf_path.name}"
+        )
+    except Exception as embed_exc:
+        embed_elapsed = time.time() - embed_start
+        print(
+            f"[PDF] ❌ Failed to generate embeddings for {pdf_path.name} (took {embed_elapsed:.2f}s): {embed_exc}"
+        )
+        import traceback
+
+        print(f"[PDF] Traceback: {traceback.format_exc()}")
+        raise  # Re-raise to stop processing
+
+    # Step 8: Index to Elasticsearch
+    print(
+        f"[PDF] 📤 Indexing {len(chunks)} chunks to Elasticsearch for {pdf_path.name}..."
+    )
+    es_start = time.time()
+
+    try:
+        await index_chunks(
+            document_id=document_id,
+            chunks=chunks,
+            embeddings=chunk_embeddings,
+        )
+        es_elapsed = time.time() - es_start
+        print(
+            f"[PDF] ✅ Indexed {len(chunks)} chunks to Elasticsearch in {es_elapsed:.2f}s for {pdf_path.name}"
+        )
+    except Exception as es_exc:
+        es_elapsed = time.time() - es_start
+        print(
+            f"[PDF] ⚠️ Failed to index chunks to Elasticsearch for {pdf_path.name} (took {es_elapsed:.2f}s): {es_exc}"
+        )
+        import traceback
+
+        print(f"[PDF] Traceback: {traceback.format_exc()}")
+        # Don't fail - chunks are in MongoDB, can retry indexing later
+
+    total_elapsed = time.time() - start_time
+    print(
+        f"[PDF] ✅ Complete processing finished for {pdf_path.name} in {total_elapsed:.2f}s"
+    )
+
+    if document_id:
+        await _update_document_safe(
+            document_id,
+            {
+                "embedding_status": "ready",
+                "embedding_updated_at": datetime.utcnow(),
+                "status": "ready",
+            },
+        )
+        # Notify via status aggregator (internal architecture)
+        print(
+            f"[WebSocket] 📤 [PDF] Notifying embedding task status for document {document_id}"
+        )
+        await notify_task_status(
+            document_id=document_id,
+            task_name="embedding",
+            status_data={
+                "status": "ready",
+                "embedding_ready": True,
+                "updated_at": datetime.utcnow().isoformat(),
+            },
+        )
+        print(
+            f"[WebSocket] ✅ [PDF] Notified embedding task status for document {document_id}"
+        )
+
+    return {
+        "chunks": chunks,
+        "metadata": metadata,
+        "doc_key": doc_key,
+        "result": result,
+        "embedding_count": len(chunk_embeddings),
+        "elapsed": total_elapsed,
+        "timings": {
+            "parse": parse_elapsed,
+            "chunk": chunk_elapsed,
+            "mongo": mongo_elapsed,
+            "embed": embed_elapsed,
+            "elasticsearch": es_elapsed,
+            "total": total_elapsed,
+        },
+    }
+
+
+async def _process_summary(
+    pdf_path: Path,
+    document_id: Optional[str],
+) -> Dict[str, Any]:
+    """
+    Generate summary for a PDF document.
+    This is independent of the main parsing pipeline.
+
+    Steps:
+    1. Extract sections from PDF
+    2. Generate summary template based on section names
+    3. Fill template with actual content
+    4. Save summary to database
+
+    Returns:
+        Dict containing:
+        - status: "success" or "error"
+        - section_count: Number of sections found
+        - elapsed: Processing time
+    """
+    print(f"[SUMMARY] 📝 Starting summary generation for {pdf_path.name}...")
+    start_time = time.time()
+
+    try:
+        # Update document status to processing
+        if document_id:
+            await _update_document_safe(
+                document_id,
+                {
+                    "summary_status": "processing",
+                },
+            )
+
+        # Step 1: Extract sections from PDF
+        sections = await asyncio.to_thread(_extract_sections_from_pdf, pdf_path)
+
+        if not sections:
+            raise ValueError("No sections found in PDF")
+
+        section_names = [s["title"] for s in sections if s.get("type") == "section"]
+
+        if not section_names:
+            raise ValueError("No section titles found")
+
+        print(f"[SUMMARY] Found {len(section_names)} sections in {pdf_path.name}")
+
+        # Step 2: Generate summary template
+        important_sections, summary_template = await _generate_summary_template(
+            section_names
+        )
+
+        print(
+            f"[SUMMARY] Generated template with {len(important_sections)} important sections"
+        )
+
+        # Step 3: Fill template with content
+        filled_summary = await _fill_summary_template(
+            summary_template, important_sections, sections
+        )
+
+        # Step 4: Save to database
+        if document_id:
+            doc_object_id = to_object_id(document_id)
+            if doc_object_id:
+                await upsert_summary(
+                    doc_object_id,
+                    filled_summary,
+                    important_sections,
+                )
+                print(f"[SUMMARY] Saved summary to database for document {document_id}")
+
+        elapsed = time.time() - start_time
+        print(
+            f"[SUMMARY] ✅ Generated and saved summary for {pdf_path.name} "
+            f"in {elapsed:.2f}s"
+        )
+
+        # Update document status to ready
+        if document_id:
+            await _update_document_safe(
+                document_id,
+                {
+                    "summary_status": "ready",
+                    "summary_updated_at": datetime.utcnow(),
+                },
+            )
+            # Notify via status aggregator (internal architecture)
+            print(
+                f"[WebSocket] 📤 [SUMMARY] Notifying summary task status for document {document_id}"
+            )
+            await notify_task_status(
+                document_id=document_id,
+                task_name="summary",
+                status_data={
+                    "status": "ready",
+                    "summary_ready": True,
+                    "updated_at": datetime.utcnow().isoformat(),
+                },
+            )
+            print(
+                f"[WebSocket] ✅ [SUMMARY] Notified summary task status for document {document_id}"
+            )
+
+        return {
+            "status": "success",
+            "section_count": len(sections),
+            "important_sections": len(important_sections),
+            "elapsed": elapsed,
+        }
+
+    except Exception as exc:
+        elapsed = time.time() - start_time
+        print(
+            f"[SUMMARY] ❌ Failed to generate summary for {pdf_path.name} "
+            f"(took {elapsed:.2f}s): {exc}"
+        )
+        import traceback
+
+        print(f"[SUMMARY] Traceback: {traceback.format_exc()}")
+
+        # Update document status to error
+        if document_id:
+            await _update_document_safe(
+                document_id,
+                {
+                    "summary_status": "error",
+                    "summary_error": str(exc),
+                },
+            )
+            # Notify via status aggregator (internal architecture)
+            await notify_task_status(
+                document_id=document_id,
+                task_name="summary",
+                status_data={
+                    "status": "error",
+                    "error": str(exc),
+                    "updated_at": datetime.utcnow().isoformat(),
+                },
+            )
+            print(f"[SUMMARY] ❌ Notified summary task error for {document_id}")
+
+        return {
+            "status": "error",
+            "error": str(exc),
+            "elapsed": elapsed,
+        }
+
+
+async def _process_references(
+    pdf_path: Path,
+    document_id: Optional[str],
+) -> Dict[str, Any]:
+    """
+    Extract references from a PDF document using ReferenceService.
+    This is independent of the main parsing pipeline.
+
+    Steps:
+    1. Use ReferenceService to extract references from PDF
+    2. Service handles GROBID processing and database storage
+    3. Return result summary
+
+    Returns:
+        Dict containing:
+        - status: "success" or "error"
+        - reference_count: Number of references found
+        - elapsed: Processing time
+    """
+    print(f"[REFERENCE] 📚 Starting reference extraction for {pdf_path.name}...")
+    start_time = time.time()
+
+    try:
+        # Update document status to processing
+        if document_id:
+            await _update_document_safe(
+                document_id,
+                {
+                    "reference_status": "processing",
+                },
+            )
+
+        # Import ReferenceService
+        from paperreader.services.references.reference_service import ReferenceService
+
+        # Initialize service
+        reference_service = ReferenceService()
+
+        print(f"[REFERENCE] Processing {pdf_path.name} with ReferenceService...")
+
+        # Extract and save references using the service
+        # This handles GROBID processing and database storage
+        references = await reference_service.extract_and_save_references(
+            pdf_path=pdf_path,
+            document_id=document_id,
+        )
+
+        reference_count = len(references)
+
+        print(
+            f"[REFERENCE] Service extracted {reference_count} references for {pdf_path.name}"
+        )
+
+        elapsed = time.time() - start_time
+        print(
+            f"[REFERENCE] ✅ Extracted and saved {reference_count} references "
+            f"for {pdf_path.name} in {elapsed:.2f}s"
+        )
+
+        # Update document status to ready
+        if document_id:
+            await _update_document_safe(
+                document_id,
+                {
+                    "reference_status": "ready",
+                    "reference_count": reference_count,
+                    "reference_updated_at": datetime.utcnow(),
+                },
+            )
+            # Notify via status aggregator (internal architecture)
+            print(
+                f"[WebSocket] 📤 [REFERENCE] Notifying reference task status for document {document_id}"
+            )
+            await notify_task_status(
+                document_id=document_id,
+                task_name="reference",
+                status_data={
+                    "status": "ready",
+                    "reference_ready": True,
+                    "reference_count": reference_count,
+                    "updated_at": datetime.utcnow().isoformat(),
+                },
+            )
+            print(
+                f"[WebSocket] ✅ [REFERENCE] Notified reference task status for document {document_id}"
+            )
+
+        return {
+            "status": "success",
+            "reference_count": reference_count,
+            "elapsed": elapsed,
+        }
+
+    except Exception as exc:
+        elapsed = time.time() - start_time
+        print(
+            f"[REFERENCE] ❌ Failed to extract references for {pdf_path.name} "
+            f"(took {elapsed:.2f}s): {exc}"
+        )
+        import traceback
+
+        print(f"[REFERENCE] Traceback: {traceback.format_exc()}")
+
+        # Update document status to error
+        if document_id:
+            await _update_document_safe(
+                document_id,
+                {
+                    "reference_status": "error",
+                    "reference_error": str(exc),
+                },
+            )
+            # Notify via status aggregator (internal architecture)
+            await notify_task_status(
+                document_id=document_id,
+                task_name="reference",
+                status_data={
+                    "status": "error",
+                    "error": str(exc),
+                    "updated_at": datetime.utcnow().isoformat(),
+                },
+            )
+            print(f"[REFERENCE] ❌ Notified reference task error for {document_id}")
+
+        return {
+            "status": "error",
+            "error": str(exc),
+            "elapsed": elapsed,
+        }
+
+
+async def _process_skimming(
+    pdf_path: Path,
+    document_id: Optional[str],
+) -> Dict[str, Any]:
+    """
+    Process skimming highlights for a PDF document.
+    This is independent of the main parsing pipeline.
+
+    Steps:
+    1. Read PDF file bytes
+    2. Call skimming service to process and get highlights
+    3. Save highlights to database
+
+    Returns:
+        Dict containing:
+        - status: "success" or "error"
+        - highlight_count: Number of highlights found
+        - elapsed: Processing time
+    """
+    print(f"[SKIMMING] 📄 Starting skimming processing for {pdf_path.name}...")
+    start_time = time.time()
+
+    try:
+        # Update document status to processing
+        if document_id:
+            await _update_document_safe(
+                document_id,
+                {
+                    "skimming_status": "processing",
+                },
+            )
+
+        # Step 1: Read PDF file bytes
+        pdf_bytes = pdf_path.read_bytes()
+        file_stem = pdf_path.stem
+
+        # Step 2: Process and get highlights (using default medium preset)
+        from paperreader.services.skimming.repository import save_skimming_highlights
+        from paperreader.services.skimming.skimming_service import (
+            get_preset_params,
+            process_and_highlight,
+        )
+
+        preset = "medium"
+        preset_params = get_preset_params(preset)
+        alpha = preset_params["alpha"]
+        ratio = preset_params["ratio"]
+
+        result = await process_and_highlight(
+            file_name=file_stem,
+            pdf_file=pdf_bytes,
+            alpha=alpha,
+            ratio=ratio,
+            cache_dir=None,  # No file system cache - only use MongoDB
+        )
+
+        highlights = result.get("highlights", [])
+
+        # Step 3: Save to database
+        if document_id and highlights:
+            await save_skimming_highlights(
+                document_id=document_id,
+                file_name=pdf_path.name,
+                preset=preset,
+                alpha=alpha,
+                ratio=ratio,
+                highlights=highlights,
+            )
+            print(
+                f"[SKIMMING] Saved {len(highlights)} highlights to database for document {document_id}"
+            )
+
+        elapsed = time.time() - start_time
+        print(
+            f"[SKIMMING] ✅ Processed skimming for {pdf_path.name} "
+            f"({len(highlights)} highlights) in {elapsed:.2f}s"
+        )
+
+        # Update document status to ready
+        if document_id:
+            await _update_document_safe(
+                document_id,
+                {
+                    "skimming_status": "ready",
+                    "skimming_updated_at": datetime.utcnow(),
+                },
+            )
+            # Notify via status aggregator (internal architecture)
+            print(
+                f"[WebSocket] 📤 [SKIMMING] Notifying skimming task status for document {document_id}"
+            )
+            await notify_task_status(
+                document_id=document_id,
+                task_name="skimming",
+                status_data={
+                    "status": "ready",
+                    "skimming_ready": True,
+                    "updated_at": datetime.utcnow().isoformat(),
+                },
+            )
+            print(
+                f"[WebSocket] ✅ [SKIMMING] Notified skimming task status for document {document_id}"
+            )
+
+        return {
+            "status": "success",
+            "highlight_count": len(highlights),
+            "elapsed": elapsed,
+        }
+
+    except Exception as exc:
+        elapsed = time.time() - start_time
+        print(
+            f"[SKIMMING] ❌ Failed to process skimming for {pdf_path.name} "
+            f"(took {elapsed:.2f}s): {exc}"
+        )
+        import traceback
+
+        print(f"[SKIMMING] Traceback: {traceback.format_exc()}")
+
+        # Update document status to error
+        if document_id:
+            await _update_document_safe(
+                document_id,
+                {
+                    "skimming_status": "error",
+                    "skimming_error": str(exc),
+                },
+            )
+            # Notify via status aggregator (internal architecture)
+            await notify_task_status(
+                document_id=document_id,
+                task_name="skimming",
+                status_data={
+                    "status": "error",
+                    "error": str(exc),
+                    "updated_at": datetime.utcnow().isoformat(),
+                },
+            )
+            print(f"[SKIMMING] ❌ Notified skimming task error for {document_id}")
+
+        return {
+            "status": "error",
+            "error": str(exc),
+            "elapsed": elapsed,
+        }
+
+
+# Under development
+async def _process_metadata(
+    pdf_path: Path,
+    document_id: Optional[str],
+) -> Dict[str, Any]:
+    """
+    Process metadata for a PDF document.
+    This is independent of the main parsing pipeline.
+
+    Steps:
+    1. Read PDF file bytes
+    2. Call metadata service to process and get metadata
+    3. Save metadata to database
+
+    Returns:
+        Dict containing:
+        - status: "success" or "error"
+        - metadata: Metadata dictionary
+        - elapsed: Processing time
+
+    Currently is placeholder (print hello)
+    """
+    print(f"[METADATA] 📄 Starting metadata processing for {pdf_path.name}...")
+    start_time = time.time()
+    try:
+        # Update document status to processing
+        if document_id:
+            await _update_document_safe(
+                document_id,
+                {
+                    "metadata_status": "processing",
+                },
+            )
+
+        # Step 1: Read PDF file bytes
+        pdf_bytes = pdf_path.read_bytes()
+        file_stem = pdf_path.stem
+
+        # Step 2: Actual domain logic but placeholder for now
+        # TODO: create paperreader.services.metadata.metadata_service and import process_metadata (done)
+        # TODO: check
+
+        from paperreader.services.metadata.metadata_service import (
+            process_metadata,
+            save_metadata,
+        )
+        from paperreader.services.parser.pdf_parser_pymupdf import (
+            get_metadata_from_pdf_with_pymupdf,
+        )
+
+        pymupdf_metadata = get_metadata_from_pdf_with_pymupdf(pdf_path)
+        metadata = await process_metadata(pdf_bytes, file_stem)
+
+        # Merge keywords from PyMuPDF if not present or empty
+        if not metadata.get("keywords"):
+            metadata["keywords"] = pymupdf_metadata.get("keywords", "")
+
+        # Fallback for Year if missing
+        if not metadata.get("year"):
+            creation_date = pymupdf_metadata.get("creation_date", "")
+            if creation_date and str(creation_date).startswith("D:"):
+                # Parse format D:YYYYMMDD...
+                try:
+                    metadata["year"] = creation_date[2:6]
+                except IndexError:
+                    pass
+            elif creation_date:
+                # Try taking first 4 chars if it looks like a year
+                metadata["year"] = str(creation_date)[:4]
+
+        # Step 3: Save to database
+        if document_id:
+            # await save_metadata(
+            #     document_id=document_id,
+            #     metadata=metadata
+            # )
+            await _update_document_safe(document_id, metadata)
+            print(f"[METADATA] Saved metadata to database for document {document_id}")
+
+        elapsed = time.time() - start_time
+        print(
+            f"[METADATA] ✅ Processed metadata for {pdf_path.name} "
+            f"in {elapsed:.2f}s"
+        )
+        # Update document status to ready
+        if document_id:
+            await _update_document_safe(
+                document_id,
+                {
+                    "metadata_status": "ready",
+                    "metadata_updated_at": datetime.utcnow(),
+                },
+            )
+            # ✅ REPLACED: Use notify_task_status instead of _notify_status_change
+            print(
+                f"[WebSocket] 📤 [METADATA] Notifying metadata task status for document {document_id}"
+            )
+            await notify_task_status(
+                document_id=document_id,
+                task_name="metadata",
+                status_data={
+                    "status": "ready",
+                    "metadata_ready": True,
+                    "updated_at": datetime.utcnow().isoformat(),
+                },
+            )
+            print(
+                f"[WebSocket] ✅ [METADATA] Notified metadata task status for document {document_id}"
+            )
+
+        return {
+            "status": "success",
+            "elapsed": elapsed,
+        }
+
+    except Exception as exc:
+        elapsed = time.time() - start_time
+        print(
+            f"[METADATA] ❌ Failed to process metadata for {pdf_path.name} "
+            f"(took {elapsed:.2f}s): {exc}"
+        )
+        import traceback
+
+        print(f"[METADATA] Traceback: {traceback.format_exc()}")
+
+        # Update document status to error
+        if document_id:
+            await _update_document_safe(
+                document_id,
+                {
+                    "metadata_status": "error",
+                    "metadata_error": str(exc),
+                },
+            )
+            # ✅ REPLACED: Use notify_task_status instead of _notify_status_change
+            await notify_task_status(
+                document_id=document_id,
+                task_name="metadata",
+                status_data={
+                    "status": "error",
+                    "error": str(exc),
+                    "updated_at": datetime.utcnow().isoformat(),
+                },
+            )
+            print(f"[METADATA] ❌ Notified metadata task error for {document_id}")
+
+        return {
+            "status": "error",
+            "error": str(exc),
+            "elapsed": elapsed,
+        }
+
+
+async def _process_saved_pdfs(
+    saved_paths: List[Path],
+    *,
+    document_map: Optional[Dict[str, str]] = None,
+    job_id: Optional[str] = None,
+    user_id: Optional[str] = None,
+) -> Dict[str, Any]:
+    """
+    Main orchestrator for PDF processing.
+    Launches all processing tasks in parallel for each PDF.
+
+    For each PDF, runs these tasks concurrently:
+    1. Parse, chunk, embed, and index (main processing)
+    2. Generate summary (independent)
+    3. Extract references (independent)
+    4. Process skimming highlights (independent)
+    5. Updated process metadata (independent)
+
+    All five tasks run in parallel and don't block each other.
+    """
+    if not saved_paths:
+        payload = {"status": "ok", "count": 0, "results": []}
+        if job_id:
+            _update_pdf_job(job_id, status="completed", result=payload)
+        return payload
+
+    _PARSE_CANCEL_FLAG.clear()
+
+    parse_results: List[Dict[str, Any]] = []
+    document_updates: Dict[str, Dict[str, Any]] = {}
+    all_document_ids = set(document_map.values()) if document_map else set()
+    document_owner_cache: Dict[str, Optional[str]] = {}
+
+    try:
+        for index, pdf_path in enumerate(saved_paths, start=1):
+            if _PARSE_CANCEL_FLAG.is_set():
+                raise RuntimeError("Operation was cancelled")
+
+            # Lock management
+            pdf_key = str(pdf_path.resolve())
+            with _PARSING_LOCK:
+                if pdf_key not in _PARSING_FILES:
+                    _PARSING_FILES[pdf_key] = threading.Lock()
+                file_lock = _PARSING_FILES[pdf_key]
+
+            acquired = file_lock.acquire(blocking=False)
+            if not acquired:
+                print(
+                    f"[PDF] ⏳ {pdf_path.name} is already being parsed, waiting briefly..."
+                )
+                for _ in range(10):
+                    await asyncio.sleep(0.1)
+                    if file_lock.acquire(blocking=False):
+                        acquired = True
+                        break
+                if not acquired:
+                    print(
+                        f"[PDF] ⚠️ {pdf_path.name} is still being parsed elsewhere, skipping duplicate"
+                    )
+                    continue
+
+            temp_output = Path(tempfile.mkdtemp(prefix=f"parsed_{pdf_path.stem}_"))
+
+            try:
+                print(f"[PDF] [{index}/{len(saved_paths)}] Processing {pdf_path.name}")
+
+                document_id = _resolve_document_id(document_map, pdf_path)
+                if document_id:
+                    all_document_ids.add(document_id)
+
+                    # Set initial status for all tasks
+                    await _update_document_safe(
+                        document_id,
+                        {
+                            "status": "processing",
+                            "embedding_status": "processing",
+                            "summary_status": "processing",
+                            "reference_status": "processing",
+                            "skimming_status": "processing",
+                            "metadata_status": "processing",
+                        },
+                    )
+
+                # Launch all three tasks in parallel - they don't block each other
+                print(f"[PDF] 🚀 Launching parallel tasks for {pdf_path.name}...")
+
+                parse_task = asyncio.create_task(
+                    _parse_and_chunk_pdf(
+                        pdf_path=pdf_path,
+                        temp_output=temp_output,
+                        document_id=document_id,
+                        user_id=user_id,
+                        document_owner_cache=document_owner_cache,
+                    )
+                )
+
+                summary_task = asyncio.create_task(
+                    _process_summary(pdf_path, document_id)
+                )
+
+                reference_task = asyncio.create_task(
+                    _process_references(pdf_path, document_id)
+                )
+
+                skimming_task = asyncio.create_task(
+                    _process_skimming(pdf_path, document_id)
+                )
+                metadata_task = asyncio.create_task(
+                    _process_metadata(pdf_path, document_id)
+                )
+                # Wait for all tasks to complete (don't fail if one fails)
+                all_results = await asyncio.gather(
+                    parse_task,
+                    summary_task,
+                    reference_task,
+                    skimming_task,
+                    metadata_task,
+                    return_exceptions=True,
+                )
+
+                # Extract results
+                parse_result = (
+                    all_results[0]
+                    if not isinstance(all_results[0], Exception)
+                    else {"status": "error", "error": str(all_results[0])}
+                )
+                summary_result = (
+                    all_results[1]
+                    if not isinstance(all_results[1], Exception)
+                    else {"status": "error", "error": str(all_results[1])}
+                )
+                reference_result = (
+                    all_results[2]
+                    if not isinstance(all_results[2], Exception)
+                    else {"status": "error", "error": str(all_results[2])}
+                )
+                skimming_result = (
+                    all_results[3]
+                    if not isinstance(all_results[3], Exception)
+                    else {"status": "error", "error": str(all_results[3])}
+                )
+                metadata_result = (
+                    all_results[4]
+                    if not isinstance(all_results[4], Exception)
+                    else {"status": "error", "error": str(all_results[4])}
+                )
+
+                # Log results for each task
+                if isinstance(parse_result, dict) and "chunks" in parse_result:
+                    chunks = parse_result["chunks"]
+                    metadata = parse_result["metadata"]
+                    result = parse_result["result"]
+
+                    print(
+                        f"[PDF] ✅ Parse/chunk/embed/index completed for {pdf_path.name} "
+                        f"({len(chunks)} chunks, {parse_result.get('embedding_count', 0)} embeddings)"
+                    )
+
+                    # Update document with main processing results
+                    if document_id:
+                        fallback_title = pdf_path.stem
+                        resolved_title = metadata.get("title") or fallback_title
+                        if not str(resolved_title).strip():
+                            resolved_title = fallback_title
+
+                        keywords_value = metadata.get("keywords")
+                        if isinstance(keywords_value, str):
+                            keywords_list = [
+                                k.strip()
+                                for k in re.split(r"[;,]", keywords_value)
+                                if k.strip()
+                            ]
+                        elif isinstance(keywords_value, list):
+                            keywords_list = [
+                                str(k).strip() for k in keywords_value if str(k).strip()
+                            ]
+                        else:
+                            keywords_list = []
+
+                        total_pages = (
+                            metadata.get("total_pages") or result.get("num_pages") or 0
+                        )
+
+                        await _update_document_safe(
+                            document_id,
+                            {
+                                "status": "ready",
+                                # "num_pages": total_pages,
+                                # "total_pages": total_pages,
+                                # these 3 field will be handle by metadata module
+                                # "title": resolved_title,
+                                # "author": metadata.get("author") or "",
+                                # "subject": metadata.get("subject") or "",
+                                # "keywords": keywords_list,
+                                "chunk_count": len(chunks),
+                                "metadata": metadata,
+                            },
+                        )
+                else:
+                    print(
+                        f"[PDF] ❌ Parse/chunk/embed/index failed for {pdf_path.name}: "
+                        f"{parse_result.get('error', 'Unknown error')}"
+                    )
+                    result = {}
+                    metadata = {}
+                    chunks = []
+
+                if summary_result.get("status") == "success":
+                    print(
+                        f"[PDF] ✅ Summary completed for {pdf_path.name} "
+                        f"({summary_result.get('section_count', 0)} sections)"
+                    )
+                else:
+                    print(
+                        f"[PDF] ⚠️ Summary failed for {pdf_path.name}: "
+                        f"{summary_result.get('error', 'Unknown error')}"
+                    )
+
+                if reference_result.get("status") == "success":
+                    print(
+                        f"[PDF] ✅ References completed for {pdf_path.name} "
+                        f"({reference_result.get('reference_count', 0)} references)"
+                    )
+                else:
+                    print(
+                        f"[PDF] ⚠️ References failed for {pdf_path.name}: "
+                        f"{reference_result.get('error', 'Unknown error')}"
+                    )
+
+                if skimming_result.get("status") == "success":
+                    print(
+                        f"[PDF] ✅ Skimming completed for {pdf_path.name} "
+                        f"({skimming_result.get('highlight_count', 0)} highlights)"
+                    )
+                else:
+                    print(
+                        f"[PDF] ⚠️ Skimming failed for {pdf_path.name}: "
+                        f"{skimming_result.get('error', 'Unknown error')}"
+                    )
+
+                if metadata_result.get("status") == "success":
+                    print(f"[PDF] ✅ Metadata processed for {pdf_path.name}")
+                else:
+                    print(
+                        f"[PDF] ⚠️ Metadata failed for {pdf_path.name}: "
+                        f"{metadata_result.get('error', 'Unknown error')}"
+                    )
+
+                print(
+                    f"[PDF] ✅ COMPLETED all processing for {pdf_path.name} "
+                    f"(PDF {index}/{len(saved_paths)})"
+                )
+
+                parse_results.append(
+                    {
+                        "pdf": str(pdf_path),
+                        "outputs": (
+                            result
+                            if isinstance(parse_result, dict)
+                            and "result" in parse_result
+                            else {}
+                        ),
+                        "document_id": document_id,
+                        "timings": (
+                            parse_result.get("timings", {})
+                            if isinstance(parse_result, dict)
+                            else {}
+                        ),
+                        "embedding_count": (
+                            parse_result.get("embedding_count", 0)
+                            if isinstance(parse_result, dict)
+                            else 0
+                        ),
+                        "summary_result": summary_result,
+                        "reference_result": reference_result,
+                        "skimming_result": skimming_result,
+                        "metadata_result": metadata_result,
+                    }
+                )
+
+            finally:
+                shutil.rmtree(temp_output, ignore_errors=True)
+                file_lock.release()
+                with _PARSING_LOCK:
+                    if (
+                        pdf_key in _PARSING_FILES
+                        and not _PARSING_FILES[pdf_key].locked()
+                    ):
+                        del _PARSING_FILES[pdf_key]
+
+        if _PARSE_CANCEL_FLAG.is_set():
+            raise RuntimeError("Operation was cancelled")
+
+        payload = {
+            "status": "ok",
+            "count": len(parse_results),
+            "results": parse_results,
+        }
+        if job_id:
+            _update_pdf_job(job_id, status="completed", result=payload)
+        return payload
+
+    except RuntimeError as exc:
+        if "cancelled" in str(exc).lower():
+            if job_id:
+                _update_pdf_job(job_id, status="cancelled", error=str(exc))
+            for doc_id in all_document_ids:
+                await _update_document_safe(doc_id, {"status": "cancelled"})
+            return {
+                "status": "cancelled",
+                "message": str(exc),
+                "count": len(parse_results),
+                "results": parse_results,
+            }
+        if job_id:
+            _update_pdf_job(job_id, status="failed", error=str(exc))
+        for doc_id in all_document_ids:
+            await _update_document_safe(doc_id, {"status": "error"})
+        raise
+
+
+async def _run_pdf_job(
+    saved_paths: List[Path],
+    document_map: Optional[Dict[str, str]],
+    job_id: str,
+    user_id: Optional[str],
+) -> None:
+    try:
+        _update_pdf_job(job_id, status="running")
+        await _process_saved_pdfs(
+            saved_paths,
+            document_map=document_map,
+            job_id=job_id,
+            user_id=user_id,
+        )
+    except Exception as exc:
+        # _process_saved_pdfs already updates job status; just log to avoid warnings
+        print(f"[PDF] ⚠️ Background job {job_id} failed: {exc}")
+
+
+# Set cancel flag in pipeline module so it can check during build
+set_cancel_flag(_PARSE_CANCEL_FLAG)
+# Set cancel flag in parser module so it can check during parsing
+set_parse_cancel_flag(_PARSE_CANCEL_FLAG)
+
+
+# @router.post("/upload-pdf/")
+# async def upload_pdf(file: UploadFile = File(...)):
+#     if not file.filename.endswith(".pdf"):
+#         raise HTTPException(status_code=400, detail="Only PDF files are allowed")
+
+#     # Save the uploaded PDF temporarily
+#     temp_dir = Path(tempfile.mkdtemp())
+#     temp_file = temp_dir / file.filename
+
+#     with temp_file.open("wb") as f:
+#         shutil.copyfileobj(file.file, f)
+
+#     # ✅ Return the same PDF file back as response
+#     return FileResponse(
+#         path=temp_file, filename=file.filename, media_type="application/pdf"
+#     )
+
+
+@router.post("/upload-and-parse/")
+async def upload_and_parse_pdf(file: UploadFile = File(...)):
+    temp_dir = Path(tempfile.mkdtemp())
+    input_pdf_path = temp_dir / file.filename
+
+    with input_pdf_path.open("wb") as f:
+        shutil.copyfileobj(file.file, f)
+
+    try:
+        size = input_pdf_path.stat().st_size
+    except Exception:
+        size = -1
+    print(
+        f"[PDF] Received upload: name={file.filename}, size={size} bytes, temp={input_pdf_path}"
+    )
+
+    try:
+        payload = await _process_saved_pdfs([input_pdf_path], user_id=None)
+        return payload
+    finally:
+        try:
+            shutil.rmtree(temp_dir)
+        except Exception:
+            pass
+
+
+@router.get("/status")
+async def qa_status(
+    pdf_name: Optional[str] = Query(None, description="PDF name to check status for"),
+    document_key: Optional[str] = Query(
+        None, description="Document key to check status for"
+    ),
+    document_id: Optional[str] = Query(
+        None, description="Document ID to check status for"
+    ),
+):
+    """Return readiness status for QA pipeline by checking database instead of cache."""
+    try:
+        status = await pipeline_status(pdf_name=pdf_name, document_id=document_id)
+        # Status logging is handled in pipeline.py
+        return status
+    except Exception as e:
+        print(f"[STATUS] Error getting pipeline status: {e}")
+        import traceback
+
+        print(f"[STATUS] Traceback: {traceback.format_exc()}")
+        return {"building": False, "ready": False, "error": str(e)}
+
+
+@router.get("/references")
+async def get_references():
+    """Extract and return references from the parsed PDF with clickable links."""
+    try:
+        # Get pipeline to access parsed data
+        pipeline = await get_pipeline()
+        if not pipeline or not pipeline.config:
+            return {"status": "empty", "references": []}
+
+        # Try to load cached references first
+        cfg = PipelineConfig()
+        data_dir = Path(cfg.data_dir)
+        cache_file = data_dir / "references_cache.json"
+
+        # Check if we have cached references
+        if cache_file.exists():
+            print(f"[REFERENCES] Loading cached references from {cache_file}")
+            with open(cache_file, "r", encoding="utf-8") as f:
+                cached_data = json.load(f)
+                return {
+                    "status": "ok",
+                    "references": cached_data.get("references", []),
+                    "count": len(cached_data.get("references", [])),
+                }
+
+        # If not cached, parse from markdown
+        # Get markdown file path from pipeline artifacts
+        if not pipeline.artifacts or not pipeline.artifacts.chunks:
+            print("[REFERENCES] No chunks available yet, cannot extract references")
+            return {"status": "empty", "references": []}
+
+        # Find markdown file from data_dir
+        # Look for markdown files in data_dir
+        md_files = list(data_dir.glob("**/*-embedded.md"))
+        if not md_files:
+            md_files = list(data_dir.glob("**/*.md"))
+
+        if not md_files:
+            print("[REFERENCES] No markdown file found")
+            return {"status": "empty", "references": []}
+
+        # Use the most recent markdown file
+        md_file = max(md_files, key=lambda p: p.stat().st_mtime)
+        print(f"[REFERENCES] Reading markdown from {md_file}")
+
+        with open(md_file, "r", encoding="utf-8") as f:
+            markdown_content = f.read()
+
+        # Extract references section
+        from paperreader.services.parser.pdf_parser_pymupdf import (
+            extract_references_section,
+        )
+
+        references_text = extract_references_section(markdown_content)
+
+        if not references_text:
+            print("[REFERENCES] No references section found in markdown")
+            return {"status": "empty", "references": []}
+
+        print(f"[REFERENCES] Found references section ({len(references_text)} chars)")
+
+        # Parse references
+        references = parse_references(references_text)
+        print(f"[REFERENCES] Parsed {len(references)} references")
+
+        # Generate links for each reference
+        for ref in references:
+            update_reference_link(ref)
+
+        # Convert to dict for JSON serialization
+        references_dict = [ref.to_dict() for ref in references]
+
+        # Cache the results
+        cache_data = {"references": references_dict, "cached_at": time.time()}
+        with open(cache_file, "w", encoding="utf-8") as f:
+            json.dump(cache_data, f, indent=2)
+
+        print(f"[REFERENCES] Cached {len(references_dict)} references")
+
+        return {
+            "status": "ok",
+            "references": references_dict,
+            "count": len(references_dict),
+        }
+
+    except Exception as e:
+        print(f"[REFERENCES] Error getting references: {e}")
+        import traceback
+
+        print(f"[REFERENCES] Traceback: {traceback.format_exc()}")
+        return {"status": "error", "error": str(e), "references": []}
+
+
+@router.post("/save-and-parse/")
+async def save_and_parse_pdfs(
+    files: list[UploadFile] = File(...),
+    wait: bool = Query(False, description="Wait for processing to finish"),
+    document_id: Optional[str] = Header(default=None, alias="X-Document-Id"),
+    user_id_header: Optional[str] = Header(default=None, alias="X-User-Id"),
+):
+    """Accept multiple PDFs, persist them, and trigger asynchronous parsing."""
+    if not files:
+        raise HTTPException(status_code=400, detail="No files uploaded")
+
+    cfg = PipelineConfig()
+    data_dir = Path(cfg.data_dir)
+    uploads_dir = data_dir / "uploads"
+    data_dir.mkdir(parents=True, exist_ok=True)
+    uploads_dir.mkdir(parents=True, exist_ok=True)
+
+    saved_paths: List[Path] = []
+    for upload in files:
+        if not upload.filename.lower().endswith(".pdf"):
+            continue
+        target = uploads_dir / upload.filename
+        try:
+            with target.open("wb") as out:
+                shutil.copyfileobj(upload.file, out)
+            saved_paths.append(target)
+            print(f"[PDF] Saved uploaded PDF: {target}")
+        except Exception as exc:
+            print(f"[PDF] Failed to save {upload.filename}: {exc}")
+
+    if not saved_paths:
+        raise HTTPException(status_code=400, detail="No valid PDF files uploaded")
+
+    document_map: Dict[str, str] = {}
+    if document_id and saved_paths:
+        first_path = saved_paths[0]
+        document_map[first_path.name] = document_id
+        document_map[first_path.stem] = document_id
+
+    if wait:
+        return await _process_saved_pdfs(
+            saved_paths,
+            document_map=document_map or None,
+            user_id=user_id_header,
+        )
+
+    job_id = _register_pdf_job(
+        {"files": [str(p) for p in saved_paths], "count": len(saved_paths)}
+    )
+    asyncio.create_task(
+        _run_pdf_job(saved_paths, document_map or None, job_id, user_id_header)
+    )
+    return {"status": "queued", "jobId": job_id, "count": len(saved_paths)}
+
+
+@router.get("/jobs/{job_id}")
+async def get_pdf_job(job_id: str):
+    job = _get_pdf_job(job_id)
+    if not job:
+        raise HTTPException(status_code=404, detail="Job not found")
+    return job
+
+
+@router.post("/parse-uploads-folder/")
+async def parse_uploads_folder():
+    """Parse all PDFs currently in the uploads folder and rebuild the pipeline.
+
+    Useful when PDFs were copied in manually or after container restart.
+    """
+    cfg = PipelineConfig()
+    data_dir = Path(cfg.data_dir)
+    uploads_dir = data_dir / "uploads"
+
+    if not uploads_dir.exists():
+        raise HTTPException(
+            status_code=404, detail=f"Uploads folder not found: {uploads_dir}"
+        )
+
+    pdf_paths = [p for p in uploads_dir.glob("*.pdf") if p.is_file()]
+    if not pdf_paths:
+        return {
+            "status": "ok",
+            "count": 0,
+            "results": [],
+            "message": "No PDFs in uploads folder",
+        }
+
+    print(f"[PDF] Parsing {len(pdf_paths)} existing PDF(s) from uploads folder...")
+    result = await _process_saved_pdfs(pdf_paths, user_id=None)
+
+    # Ensure QA pipeline reflects latest parsed results
+    try:
+        rebuild_start = time.time()
+        await rebuild_pipeline(cfg, lazy_store=False)
+        rebuild_elapsed = time.time() - rebuild_start
+        print(
+            f"[PDF] ✅ Pipeline rebuilt after parsing uploads (elapsed={rebuild_elapsed:.2f}s)"
+        )
+    except RuntimeError as exc:
+        print(
+            f"[PDF] ⚠️ Pipeline rebuild cancelled or failed (will rebuild on demand): {exc}"
+        )
+    except Exception as exc:
+        print(f"[PDF] ⚠️ Pipeline rebuild failed (will rebuild on demand): {exc}")
+
+    return result
+
+
+@router.delete("/clear-output/")
+async def clear_parser_output():
+    """Clear all files in the parser output directory and reset pipeline cache.
+
+    This is called when the page reloads to:
+    - Cancel any ongoing parse/embed/chunk operations
+    - Clear old PDF files to avoid noise
+    - Reset pipeline cache so it rebuilds fresh
+
+    IMPORTANT: Files are deleted IMMEDIATELY before setting cancel flag to ensure
+    output is cleared even if operations are in progress.
+    """
+    try:
+        cfg = PipelineConfig()
+        data_dir = Path(cfg.data_dir)
+
+        # CRITICAL: Delete files FIRST, before setting cancel flag
+        # This ensures output is cleared immediately, even if operations are running
+        deleted_count = 0
+        if data_dir.exists():
+            print("[PDF] ⚠️ CLEAR OUTPUT REQUESTED - Deleting files immediately...")
+            # Remove all files and subdirectories in the output directory
+            for item in data_dir.iterdir():
+                try:
+                    if item.is_file():
+                        item.unlink()
+                        deleted_count += 1
+                    elif item.is_dir():
+                        shutil.rmtree(item)
+                        deleted_count += 1  # Count directory as one deletion
+                except Exception as e:
+                    print(f"[PDF] Failed to delete {item}: {e}")
+                    continue
+            print(
+                f"[PDF] ✅ Deleted {deleted_count} items from output directory immediately"
+            )
+        else:
+            print("[PDF] Output directory does not exist, nothing to delete")
+
+        # Now set cancel flag to stop any ongoing operations
+        print("[PDF] Setting cancel flag to stop ongoing6 operations...")
+        _PARSE_CANCEL_FLAG.set()
+        print("[PDF] ✅ Cancel flag set - ongoing parse operations will be stopped")
+
+        # Reset pipeline cache to cancel any ongoing build operations
+        # NOTE: This only clears pipeline cache (chunks, embeddings), NOT the model itself
+        # Model (Visualized_BGE) is a singleton in memory and is NOT affected by this
+        print(
+            "[PDF] Resetting pipeline cache to cancel ongoing embed/chunk operations..."
+        )
+        print(
+            "[PDF] ⚠️ NOTE: Model (Visualized_BGE) in memory is NOT cleared - it remains loaded and ready"
+        )
+        reset_pipeline_state(str(data_dir))
+        print("[PDF] ✅ Pipeline cache reset - ongoing builds will be cancelled")
+        print(
+            "[PDF] ✅ Model instance preserved (singleton in memory, not affected by cache reset)"
+        )
+
+        print(f"[PDF] Pipeline cache reset and output cleared - ready for new uploads")
+
+        # Reset cancel flag after clearing (ready for new operations)
+        _PARSE_CANCEL_FLAG.clear()
+        print("[PDF] ✅ Cancel flag reset - ready for new parse operations")
+
+        return {
+            "status": "ok",
+            "message": f"Cleared {deleted_count} items from output directory and reset pipeline cache",
+            "deleted_count": deleted_count,
+        }
+    except Exception as e:
+        print(f"[PDF] Error clearing parser output: {e}")
+        import traceback
+
+        print(f"[PDF] Traceback: {traceback.format_exc()}")
+        raise HTTPException(
+            status_code=500, detail=f"Failed to clear output directory: {str(e)}"
+        )
+
+
+@router.post("/extract-references/")
+async def extract_references(
+    file: UploadFile = File(...),
+    document_id: Optional[str] = Query(
+        None, description="Document ID to associate references with"
+    ),
+):
+    """
+    Extract references from a PDF using GROBID.
+
+    Returns structured reference data including:
+    - Bibliographic information (title, authors, venue, year, etc.)
+    - Citation markers in the document with their locations
+    - Bounding boxes for both references and citations
+    """
+    if not file.filename.lower().endswith(".pdf"):
+        raise HTTPException(status_code=400, detail="Only PDF files are allowed")
+
+    temp_dir = Path(tempfile.mkdtemp(prefix="ref_extract_"))
+    pdf_path = temp_dir / file.filename
+    xml_path = temp_dir / f"{file.filename}.tei.xml"
+
+    try:
+        # Save uploaded PDF
+        with pdf_path.open("wb") as f:
+            shutil.copyfileobj(file.file, f)
+
+        print(f"[REFERENCES] Processing {file.filename} for reference extraction...")
+
+        # Step 1: Send PDF to GROBID for processing
+        grobid_client = GrobidClient()
+        xml_content = await asyncio.to_thread(
+            grobid_client.process_pdf, pdf_path, include_coords=True
+        )
+
+        # Save TEI XML for debugging
+        with xml_path.open("w", encoding="utf-8") as f:
+            f.write(xml_content)
+        print(f"[REFERENCES] Saved TEI XML to {xml_path}")
+
+        # Step 2: Extract references from TEI XML
+        extractor = ReferenceExtractorService(xml_content)
+        references = extractor.extract_references()
+
+        print(
+            f"[REFERENCES] Extracted {len(references)} references from {file.filename}"
+        )
+
+        # Convert to dict for JSON response
+        references_dict = [ref.to_dict() for ref in references]
+
+        # Step 3: Save to cache if document_id provided
+        if document_id:
+            cfg = PipelineConfig()
+            cache_dir = Path(cfg.data_dir) / "references_cache"
+            cache_dir.mkdir(parents=True, exist_ok=True)
+
+            cache_file = cache_dir / f"{document_id}_references.json"
+            cache_data = {
+                "document_id": document_id,
+                "filename": file.filename,
+                "references": references_dict,
+                "cached_at": datetime.utcnow().isoformat(),
+                "count": len(references_dict),
+            }
+
+            with cache_file.open("w", encoding="utf-8") as f:
+                json.dump(cache_data, f, indent=2, ensure_ascii=False)
+
+            print(f"[REFERENCES] Cached references to {cache_file}")
+
+        return {
+            "status": "ok",
+            "filename": file.filename,
+            "document_id": document_id,
+            "references": references_dict,
+            "count": len(references_dict),
+        }
+
+    except Exception as e:
+        print(f"[REFERENCES] Error extracting references: {e}")
+        import traceback
+
+        print(f"[REFERENCES] Traceback: {traceback.format_exc()}")
+        raise HTTPException(
+            status_code=500, detail=f"Failed to extract references: {str(e)}"
+        )
+    finally:
+        # Cleanup temporary files
+        try:
+            shutil.rmtree(temp_dir, ignore_errors=True)
+        except Exception as e:
+            print(f"[REFERENCES] Failed to cleanup temp dir: {e}")
+        # Cleanup temporary files
+        try:
+            shutil.rmtree(temp_dir, ignore_errors=True)
+        except Exception as e:
+            print(f"[REFERENCES] Failed to cleanup temp dir: {e}")