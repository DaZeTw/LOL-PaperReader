--- conflicted
+++ resolved
@@ -651,13 +651,12 @@
 @router.get("/status")
 async def qa_status(
     pdf_name: Optional[str] = Query(None, description="PDF name to check status for"),
-<<<<<<< HEAD
     document_key: Optional[str] = Query(
         None, description="Document key to check status for"
     ),
-=======
-    document_id: Optional[str] = Query(None, description="Document ID to check status for"),
->>>>>>> da0ae16c
+    document_id: Optional[str] = Query(
+        None, description="Document ID to check status for"
+    ),
 ):
     """Return readiness status for QA pipeline by checking database instead of cache."""
     try:
@@ -674,8 +673,13 @@
 
 @router.get("/status/stream")
 async def stream_qa_status(
-    pdf_name: Optional[str] = Query(None),
-    document_key: Optional[str] = Query(None),
+    pdf_name: Optional[str] = Query(None, description="PDF name to check status for"),
+    document_key: Optional[str] = Query(
+        None, description="Document key to check status for"
+    ),
+    document_id: Optional[str] = Query(
+        None, description="Document ID to check status for"
+    ),
 ):
     """
     Streams pipeline status updates via SSE.
@@ -689,14 +693,14 @@
             # Re-use your existing logic.
             # Note: This preserves your "lazy loading" side effects
             # (triggering chunking/embedding) because we are calling the function.
-            status = await pipeline_status(pdf_name=pdf_name, document_key=document_key)
+            status = await pipeline_status(pdf_name=pdf_name, document_id=document_id)
 
             # Serialize the data for SSE format
             yield f"data: {json.dumps(status)}\n\n"
 
             # Stop the stream if processing is complete or failed
             if status.get("ready") or status.get("stage") == "error":
-                print(f"[SSE] Stream completed for {document_key or pdf_name}")
+                print(f"[SSE] Stream completed for {document_id or pdf_name}")
                 break
 
             # Server-side wait (much cheaper than a new HTTP request)
