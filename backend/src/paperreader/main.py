--- conflicted
+++ resolved
@@ -93,11 +93,8 @@
     app.include_router(qa_router, prefix="/api/qa", tags=["QA"])
     app.include_router(chat_router, prefix="/api/chat", tags=["Chat"])
     app.include_router(skimming_router, prefix="/api/skimming", tags=["Skimming"])
-<<<<<<< HEAD
+    app.include_router(summary_router, prefix="/api/summary", tags=["Summary"])
     app.include_router(reference_routes.router, prefix="/api")
-=======
-    app.include_router(summary_router, prefix="/api/summary", tags=["Summary"])
->>>>>>> 8c85c7eb
     app.include_router(documents_router)
     app.include_router(collections_router)
     # Chat Embedding API disabled as unused
