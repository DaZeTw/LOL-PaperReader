--- conflicted
+++ resolved
@@ -1,216 +1,212 @@
-services:
-  # Frontend Next.js
-  nextjs-app:
-    build:
-      context: .
-      dockerfile: Dockerfile
-      target: base  # Use base stage for development
-    command: npm run dev
-    env_file:
-      - .env
-    environment:
-      NODE_ENV: development
-      BACKEND_URL: http://python-backend:8000
-      WATCHPACK_POLLING: "true"
-      CHOKIDAR_USEPOLLING: "true"
-      # NextAuth.js Configuration
-      AUTH_SECRET: ${AUTH_SECRET:-change-this-secret-key-in-production}
-      NEXTAUTH_URL: ${NEXTAUTH_URL:-http://localhost:3000}
-      # Google OAuth Credentials
-      GOOGLE_CLIENT_ID: ${GOOGLE_CLIENT_ID}
-      GOOGLE_CLIENT_SECRET: ${GOOGLE_CLIENT_SECRET}
-      # PostgreSQL Configuration
-      DATABASE_URL: ${DATABASE_URL}
-      # MongoDB Configuration
-      MONGODB_URI: ${MONGODB_URI}
-      # MinIO Configuration
-      MINIO_ENDPOINT: ${MINIO_ENDPOINT}
-      MINIO_PORT: ${MINIO_PORT}
-      MINIO_ACCESS_KEY: ${MINIO_ACCESS_KEY}
-      MINIO_SECRET_KEY: ${MINIO_SECRET_KEY}
-      MINIO_BUCKET: ${MINIO_BUCKET}
-      MINIO_USE_SSL: ${MINIO_USE_SSL}
-      # npm: ignore peer dep conflicts (React 19 vs vaul)
-      NPM_CONFIG_LEGACY_PEER_DEPS: "true"
-    volumes:
-      - .:/app
-      - /app/node_modules       #Giữ lại node_modules trong container
-      - /app/yarn.lock          #Exclude yarn.lock để Next.js không detect yarn
-      - /app/.yarn              #Exclude .yarn directory
-    ports:
-      - "3000:3000"
-    depends_on:
-      - python-backend
-      - postgres
-    restart: unless-stopped
-    networks:
-      - app-network
-
-  # Backend Python FastAPI
-  python-backend:
-    build:
-      context: ./backend
-      dockerfile: Dockerfile
-    ports:
-      - "8000:8000"
-    volumes:
-      - ./backend/src:/app/src
-    env_file:
-      - .env
-    environment:
-      OPENAI_API_KEY: ${OPENAI_API_KEY}
-      # MongoDB Configuration
-      MONGODB_URI: ${MONGODB_URI}
-      # MinIO Configuration
-      MINIO_ENDPOINT: ${MINIO_ENDPOINT}
-      MINIO_PORT: ${MINIO_PORT}
-      MINIO_ACCESS_KEY: ${MINIO_ACCESS_KEY}
-      MINIO_SECRET_KEY: ${MINIO_SECRET_KEY}
-      MINIO_BUCKET: ${MINIO_BUCKET}
-      MINIO_USE_SSL: ${MINIO_USE_SSL}
-    networks:
-      - app-network
-
-  # PostgreSQL Database
-  postgres:
-    image: postgres:16-alpine
-    container_name: paperreader-postgres
-    environment:
-      POSTGRES_USER: ${POSTGRES_USER:-postgres}
-      POSTGRES_PASSWORD: ${POSTGRES_PASSWORD:-postgres}
-      POSTGRES_DB: ${POSTGRES_DB:-paperreader}
-    ports:
-<<<<<<< HEAD
-      - "5432:5432"
-=======
-      - "5433:5432"
->>>>>>> bca97ee5
-    volumes:
-      - postgres_data:/var/lib/postgresql/data
-      - ./backend/init-db.sql:/docker-entrypoint-initdb.d/init-db.sql
-    restart: unless-stopped
-    networks:
-      - app-network
-    healthcheck:
-      test: ["CMD-SHELL", "pg_isready -U postgres"]
-      interval: 10s
-      timeout: 5s
-      retries: 5
-
-  # pgAdmin - Web interface for PostgreSQL
-  pgadmin:
-    image: dpage/pgadmin4:latest
-    container_name: paperreader-pgadmin
-    environment:
-      PGADMIN_DEFAULT_EMAIL: ${PGADMIN_EMAIL:-admin@paperreader.com}
-      PGADMIN_DEFAULT_PASSWORD: ${PGADMIN_PASSWORD:-admin}
-      PGADMIN_CONFIG_SERVER_MODE: "False"
-      PGADMIN_CONFIG_MASTER_PASSWORD_REQUIRED: "False"
-    ports:
-      - "5050:80"
-    volumes:
-      - pgadmin_data:/var/lib/pgadmin
-    depends_on:
-      - postgres
-    restart: unless-stopped
-    networks:
-      - app-network
-
-  # MongoDB Database
-  mongodb:
-    image: mongo:7.0
-    container_name: paperreader-mongodb
-    environment:
-      MONGO_INITDB_ROOT_USERNAME: ${MONGO_ROOT_USER}
-      MONGO_INITDB_ROOT_PASSWORD: ${MONGO_ROOT_PASSWORD}
-      MONGO_INITDB_DATABASE: ${MONGO_DATABASE}
-    ports:
-      - "27017:27017"
-    volumes:
-      - mongodb_data:/data/db
-      - mongodb_config:/data/configdb
-    restart: unless-stopped
-    networks:
-      - app-network
-    healthcheck:
-      test: echo 'db.runCommand("ping").ok' | mongosh localhost:27017/test --quiet
-      interval: 10s
-      timeout: 5s
-      retries: 5
-
-  # MongoDB Express - Web interface for MongoDB
-  mongo-express:
-    image: mongo-express:latest
-    container_name: paperreader-mongo-express
-    environment:
-      ME_CONFIG_MONGODB_ADMINUSERNAME: ${MONGO_ROOT_USER}
-      ME_CONFIG_MONGODB_ADMINPASSWORD: ${MONGO_ROOT_PASSWORD}
-      ME_CONFIG_MONGODB_URL: mongodb://${MONGO_ROOT_USER}:${MONGO_ROOT_PASSWORD}@mongodb:27017/?authSource=admin
-      ME_CONFIG_BASICAUTH_USERNAME: ${MONGO_EXPRESS_USER}
-      ME_CONFIG_BASICAUTH_PASSWORD: ${MONGO_EXPRESS_PASSWORD}
-    ports:
-      - "8081:8081"
-    depends_on:
-      - mongodb
-    restart: unless-stopped
-    networks:
-      - app-network
-
-  # MinIO Object Storage
-  minio:
-    image: minio/minio:latest
-    container_name: paperreader-minio
-    command: server /data --console-address ":9001"
-    environment:
-      MINIO_ROOT_USER: ${MINIO_ROOT_USER}
-      MINIO_ROOT_PASSWORD: ${MINIO_ROOT_PASSWORD}
-    ports:
-      - "9000:9000"
-      - "9001:9001"
-    volumes:
-      - minio_data:/data
-    restart: unless-stopped
-    networks:
-      - app-network
-    healthcheck:
-      test: ["CMD", "curl", "-f", "http://localhost:9000/minio/health/live"]
-      interval: 30s
-      timeout: 20s
-      retries: 3
-
-  # MinIO Client (bucket initialization)
-  minio-init:
-    image: minio/mc:latest
-    container_name: paperreader-minio-init
-    depends_on:
-      - minio
-    entrypoint: >
-      /bin/sh -c "
-      sleep 5;
-      /usr/bin/mc alias set myminio http://minio:9000 ${MINIO_ROOT_USER} ${MINIO_ROOT_PASSWORD};
-      /usr/bin/mc mb myminio/${MINIO_BUCKET} --ignore-existing;
-      /usr/bin/mc anonymous set download myminio/${MINIO_BUCKET};
-      exit 0;
-      "
-    environment:
-      MINIO_ROOT_USER: ${MINIO_ROOT_USER}
-      MINIO_ROOT_PASSWORD: ${MINIO_ROOT_PASSWORD}
-      MINIO_BUCKET: ${MINIO_BUCKET}
-    networks:
-      - app-network
-
-networks:
-  app-network:
-    driver: bridge
-
-volumes:
-  postgres_data:
-    driver: local
-  pgadmin_data:
-    driver: local
-  mongodb_data:
-    driver: local
-  mongodb_config:
-    driver: local
-  minio_data:
-    driver: local
+services:
+  # Frontend Next.js
+  nextjs-app:
+    build:
+      context: .
+      dockerfile: Dockerfile
+      target: base  # Use base stage for development
+    command: npm run dev
+    env_file:
+      - .env
+    environment:
+      NODE_ENV: development
+      BACKEND_URL: http://python-backend:8000
+      WATCHPACK_POLLING: "true"
+      CHOKIDAR_USEPOLLING: "true"
+      # NextAuth.js Configuration
+      AUTH_SECRET: ${AUTH_SECRET:-change-this-secret-key-in-production}
+      NEXTAUTH_URL: ${NEXTAUTH_URL:-http://localhost:3000}
+      # Google OAuth Credentials
+      GOOGLE_CLIENT_ID: ${GOOGLE_CLIENT_ID}
+      GOOGLE_CLIENT_SECRET: ${GOOGLE_CLIENT_SECRET}
+      # PostgreSQL Configuration
+      DATABASE_URL: ${DATABASE_URL}
+      # MongoDB Configuration
+      MONGODB_URI: ${MONGODB_URI}
+      # MinIO Configuration
+      MINIO_ENDPOINT: ${MINIO_ENDPOINT}
+      MINIO_PORT: ${MINIO_PORT}
+      MINIO_ACCESS_KEY: ${MINIO_ACCESS_KEY}
+      MINIO_SECRET_KEY: ${MINIO_SECRET_KEY}
+      MINIO_BUCKET: ${MINIO_BUCKET}
+      MINIO_USE_SSL: ${MINIO_USE_SSL}
+      # npm: ignore peer dep conflicts (React 19 vs vaul)
+      NPM_CONFIG_LEGACY_PEER_DEPS: "true"
+    volumes:
+      - .:/app
+      - /app/node_modules       #Giữ lại node_modules trong container
+      - /app/yarn.lock          #Exclude yarn.lock để Next.js không detect yarn
+      - /app/.yarn              #Exclude .yarn directory
+    ports:
+      - "3000:3000"
+    depends_on:
+      - python-backend
+      - postgres
+    restart: unless-stopped
+    networks:
+      - app-network
+
+  # Backend Python FastAPI
+  python-backend:
+    build:
+      context: ./backend
+      dockerfile: Dockerfile
+    ports:
+      - "8000:8000"
+    volumes:
+      - ./backend/src:/app/src
+    env_file:
+      - .env
+    environment:
+      OPENAI_API_KEY: ${OPENAI_API_KEY}
+      # MongoDB Configuration
+      MONGODB_URI: ${MONGODB_URI}
+      # MinIO Configuration
+      MINIO_ENDPOINT: ${MINIO_ENDPOINT}
+      MINIO_PORT: ${MINIO_PORT}
+      MINIO_ACCESS_KEY: ${MINIO_ACCESS_KEY}
+      MINIO_SECRET_KEY: ${MINIO_SECRET_KEY}
+      MINIO_BUCKET: ${MINIO_BUCKET}
+      MINIO_USE_SSL: ${MINIO_USE_SSL}
+    networks:
+      - app-network
+
+  # PostgreSQL Database
+  postgres:
+    image: postgres:16-alpine
+    container_name: paperreader-postgres
+    environment:
+      POSTGRES_USER: ${POSTGRES_USER:-postgres}
+      POSTGRES_PASSWORD: ${POSTGRES_PASSWORD:-postgres}
+      POSTGRES_DB: ${POSTGRES_DB:-paperreader}
+    ports:
+      - "5432:5432"
+    volumes:
+      - postgres_data:/var/lib/postgresql/data
+      - ./backend/init-db.sql:/docker-entrypoint-initdb.d/init-db.sql
+    restart: unless-stopped
+    networks:
+      - app-network
+    healthcheck:
+      test: ["CMD-SHELL", "pg_isready -U postgres"]
+      interval: 10s
+      timeout: 5s
+      retries: 5
+
+  # pgAdmin - Web interface for PostgreSQL
+  pgadmin:
+    image: dpage/pgadmin4:latest
+    container_name: paperreader-pgadmin
+    environment:
+      PGADMIN_DEFAULT_EMAIL: ${PGADMIN_EMAIL:-admin@paperreader.com}
+      PGADMIN_DEFAULT_PASSWORD: ${PGADMIN_PASSWORD:-admin}
+      PGADMIN_CONFIG_SERVER_MODE: "False"
+      PGADMIN_CONFIG_MASTER_PASSWORD_REQUIRED: "False"
+    ports:
+      - "5050:80"
+    volumes:
+      - pgadmin_data:/var/lib/pgadmin
+    depends_on:
+      - postgres
+    restart: unless-stopped
+    networks:
+      - app-network
+
+  # MongoDB Database
+  mongodb:
+    image: mongo:7.0
+    container_name: paperreader-mongodb
+    environment:
+      MONGO_INITDB_ROOT_USERNAME: ${MONGO_ROOT_USER}
+      MONGO_INITDB_ROOT_PASSWORD: ${MONGO_ROOT_PASSWORD}
+      MONGO_INITDB_DATABASE: ${MONGO_DATABASE}
+    ports:
+      - "27017:27017"
+    volumes:
+      - mongodb_data:/data/db
+      - mongodb_config:/data/configdb
+    restart: unless-stopped
+    networks:
+      - app-network
+    healthcheck:
+      test: echo 'db.runCommand("ping").ok' | mongosh localhost:27017/test --quiet
+      interval: 10s
+      timeout: 5s
+      retries: 5
+
+  # MongoDB Express - Web interface for MongoDB
+  mongo-express:
+    image: mongo-express:latest
+    container_name: paperreader-mongo-express
+    environment:
+      ME_CONFIG_MONGODB_ADMINUSERNAME: ${MONGO_ROOT_USER}
+      ME_CONFIG_MONGODB_ADMINPASSWORD: ${MONGO_ROOT_PASSWORD}
+      ME_CONFIG_MONGODB_URL: mongodb://${MONGO_ROOT_USER}:${MONGO_ROOT_PASSWORD}@mongodb:27017/?authSource=admin
+      ME_CONFIG_BASICAUTH_USERNAME: ${MONGO_EXPRESS_USER}
+      ME_CONFIG_BASICAUTH_PASSWORD: ${MONGO_EXPRESS_PASSWORD}
+    ports:
+      - "8081:8081"
+    depends_on:
+      - mongodb
+    restart: unless-stopped
+    networks:
+      - app-network
+
+  # MinIO Object Storage
+  minio:
+    image: minio/minio:latest
+    container_name: paperreader-minio
+    command: server /data --console-address ":9001"
+    environment:
+      MINIO_ROOT_USER: ${MINIO_ROOT_USER}
+      MINIO_ROOT_PASSWORD: ${MINIO_ROOT_PASSWORD}
+    ports:
+      - "9000:9000"
+      - "9001:9001"
+    volumes:
+      - minio_data:/data
+    restart: unless-stopped
+    networks:
+      - app-network
+    healthcheck:
+      test: ["CMD", "curl", "-f", "http://localhost:9000/minio/health/live"]
+      interval: 30s
+      timeout: 20s
+      retries: 3
+
+  # MinIO Client (bucket initialization)
+  minio-init:
+    image: minio/mc:latest
+    container_name: paperreader-minio-init
+    depends_on:
+      - minio
+    entrypoint: >
+      /bin/sh -c "
+      sleep 5;
+      /usr/bin/mc alias set myminio http://minio:9000 ${MINIO_ROOT_USER} ${MINIO_ROOT_PASSWORD};
+      /usr/bin/mc mb myminio/${MINIO_BUCKET} --ignore-existing;
+      /usr/bin/mc anonymous set download myminio/${MINIO_BUCKET};
+      exit 0;
+      "
+    environment:
+      MINIO_ROOT_USER: ${MINIO_ROOT_USER}
+      MINIO_ROOT_PASSWORD: ${MINIO_ROOT_PASSWORD}
+      MINIO_BUCKET: ${MINIO_BUCKET}
+    networks:
+      - app-network
+
+networks:
+  app-network:
+    driver: bridge
+
+volumes:
+  postgres_data:
+    driver: local
+  pgadmin_data:
+    driver: local
+  mongodb_data:
+    driver: local
+  mongodb_config:
+    driver: local
+  minio_data:
+    driver: local